/*
 * Licensed to the University of California, Berkeley under one or more contributor license
 * agreements. See the NOTICE file distributed with this work for additional information regarding
 * copyright ownership. The ASF licenses this file to You under the Apache License, Version 2.0 (the
 * "License"); you may not use this file except in compliance with the License. You may obtain a
 * copy of the License at
 *
 * http://www.apache.org/licenses/LICENSE-2.0
 *
 * Unless required by applicable law or agreed to in writing, software distributed under the License
 * is distributed on an "AS IS" BASIS, WITHOUT WARRANTIES OR CONDITIONS OF ANY KIND, either express
 * or implied. See the License for the specific language governing permissions and limitations under
 * the License.
 */

package tachyon.client.block;

import java.io.IOException;
import java.io.RandomAccessFile;
import java.nio.ByteBuffer;
import java.nio.channels.FileChannel;

import com.google.common.io.Closer;

import tachyon.client.ClientContext;
import tachyon.client.worker.WorkerClient;
import tachyon.exception.ExceptionMessage;
import tachyon.exception.TachyonException;
import tachyon.thrift.LockBlockResult;
import tachyon.util.io.BufferUtils;
import tachyon.util.network.NetworkAddressUtils;
<<<<<<< HEAD
import tachyon.worker.BlockWorkerClient;
=======
>>>>>>> 55e556e6

/**
 * This class provides a streaming API to read a block in Tachyon. The data will be directly read
 * from the local machine's storage. The instances of this class should only be used by one thread
 * and are not thread safe.
 */
public final class LocalBlockInStream extends BufferedBlockInStream {
  /** Helper to manage closables. */
  private final Closer mCloser;
  /** File channel providing access to the local data. */
  private final FileChannel mLocalFileChannel;
  /** Client to communicate with the local worker. */
  private final BlockWorkerClient mBlockWorkerClient;
  /** The block store context which provides block worker clients. */
  private final BlockStoreContext mContext;

  /**
   * Creates a new local block input stream.
   *
   * @param blockId the block id
   * @param blockSize the size of the block
   * @throws IOException if I/O error occurs
   */
  public LocalBlockInStream(long blockId, long blockSize) throws IOException {
    super(blockId, blockSize);
    mContext = BlockStoreContext.INSTANCE;

    mCloser = Closer.create();
    mBlockWorkerClient =
        mContext.acquireWorkerClient(NetworkAddressUtils.getLocalHostName(ClientContext.getConf()));
    FileChannel localFileChannel;

    try {
<<<<<<< HEAD
      String blockPath = mBlockWorkerClient.lockBlock(blockId);
      if (blockPath == null) {
=======
      LockBlockResult result = mWorkerClient.lockBlock(blockId);
      if (result == null) {
>>>>>>> 55e556e6
        throw new IOException(ExceptionMessage.BLOCK_NOT_LOCALLY_AVAILABLE.getMessage(mBlockId));
      }
      RandomAccessFile localFile = mCloser.register(new RandomAccessFile(result.blockPath, "r"));
      localFileChannel = mCloser.register(localFile.getChannel());
    } catch (IOException e) {
      mContext.releaseWorkerClient(mBlockWorkerClient);
      throw e;
    }

    mLocalFileChannel = localFileChannel;
  }

  @Override
  public void close() throws IOException {
    if (mClosed) {
      return;
    }
    try {
      if (mBlockIsRead) {
        mBlockWorkerClient.accessBlock(mBlockId);
        ClientContext.getClientMetrics().incBlocksReadLocal(1);
      }
      mBlockWorkerClient.unlockBlock(mBlockId);
    } catch (TachyonException e) {
      throw new IOException(e);
    } finally {
      mContext.releaseWorkerClient(mBlockWorkerClient);
      mCloser.close();
      if (mBuffer != null && mBuffer.isDirect()) {
        BufferUtils.cleanDirectBuffer(mBuffer);
      }
    }

    mClosed = true;
  }

  @Override
  protected void bufferedRead(int len) throws IOException {
    if (mBuffer.isDirect()) { // Buffer may not be direct on initialization
      BufferUtils.cleanDirectBuffer(mBuffer);
    }
    mBuffer = mLocalFileChannel.map(FileChannel.MapMode.READ_ONLY, getPosition(), len);
  }

  @Override
  public int directRead(byte[] b, int off, int len) throws IOException {
    ByteBuffer buf = mLocalFileChannel.map(FileChannel.MapMode.READ_ONLY, getPosition(), len);
    buf.get(b, off, len);
    BufferUtils.cleanDirectBuffer(buf);
    return len;
  }

  @Override
  protected void incrementBytesReadMetric(int bytes) {
    ClientContext.getClientMetrics().incBytesReadLocal(bytes);
  }
}<|MERGE_RESOLUTION|>--- conflicted
+++ resolved
@@ -23,16 +23,11 @@
 import com.google.common.io.Closer;
 
 import tachyon.client.ClientContext;
-import tachyon.client.worker.WorkerClient;
 import tachyon.exception.ExceptionMessage;
 import tachyon.exception.TachyonException;
 import tachyon.thrift.LockBlockResult;
 import tachyon.util.io.BufferUtils;
 import tachyon.util.network.NetworkAddressUtils;
-<<<<<<< HEAD
-import tachyon.worker.BlockWorkerClient;
-=======
->>>>>>> 55e556e6
 
 /**
  * This class provides a streaming API to read a block in Tachyon. The data will be directly read
@@ -66,13 +61,8 @@
     FileChannel localFileChannel;
 
     try {
-<<<<<<< HEAD
-      String blockPath = mBlockWorkerClient.lockBlock(blockId);
-      if (blockPath == null) {
-=======
-      LockBlockResult result = mWorkerClient.lockBlock(blockId);
+      LockBlockResult result = mBlockWorkerClient.lockBlock(blockId);
       if (result == null) {
->>>>>>> 55e556e6
         throw new IOException(ExceptionMessage.BLOCK_NOT_LOCALLY_AVAILABLE.getMessage(mBlockId));
       }
       RandomAccessFile localFile = mCloser.register(new RandomAccessFile(result.blockPath, "r"));
