/*
 * Licensed to the University of California, Berkeley under one or more contributor license
 * agreements. See the NOTICE file distributed with this work for additional information regarding
 * copyright ownership. The ASF licenses this file to You under the Apache License, Version 2.0 (the
 * "License"); you may not use this file except in compliance with the License. You may obtain a
 * copy of the License at
 *
 * http://www.apache.org/licenses/LICENSE-2.0
 *
 * Unless required by applicable law or agreed to in writing, software distributed under the License
 * is distributed on an "AS IS" BASIS, WITHOUT WARRANTIES OR CONDITIONS OF ANY KIND, either express
 * or implied. See the License for the specific language governing permissions and limitations under
 * the License.
 */

package tachyon.client.file.options;

import tachyon.client.ClientContext;
import tachyon.conf.TachyonConf;
import tachyon.thrift.SetStateTOptions;

public class SetStateOptions {
  public static class Builder {
    private Boolean mPinned;
    private Long mTTL;

    /**
     * Creates a new builder for {@link SetStateOptions}.
     *
     * @param conf a Tachyon configuration
     */
    public Builder(TachyonConf conf) {
      mPinned = null;
      mTTL = null;
    }

    /**
     * @param pinned the pinned flag value to use; it specifies whether the object should be kept in
     *        memory, if ttl(time to live) is set, the file will be deleted after expiration no
     *        matter this value is true or false
     * @return the builder
     */
    public Builder setPinned(boolean pinned) {
      mPinned = pinned;
      return this;
    }

    /**
     * @param ttl the TTL (time to live) value to use; it identifies duration (in milliseconds) the
     *        created file should be kept around before it is automatically deleted, irrespective of
     *        whether the file is pinned
     * @return the builder
     */
    public Builder setTTL(long ttl) {
      mTTL = ttl;
      return this;
    }

    /**
     * Builds a new instance of {@code SetStateOptions}.
     *
     * @return a {@code SetStateOptions} instance
     */
    public SetStateOptions build() {
      return new SetStateOptions(this);
    }
  }

  /**
   * @return the default {@code SetStateOptions}
   */
  public static SetStateOptions defaults() {
    return new Builder(ClientContext.getConf()).build();
  }

  private final Boolean mPinned;
  private final Long mTTL;

  public SetStateOptions(SetStateTOptions options) {
    mPinned = options.isSetPinned() ? options.isPinned() : null;
    mTTL = options.isSetTtl() ? options.getTtl() : null;
  }

  private SetStateOptions(SetStateOptions.Builder builder) {
    mPinned = builder.mPinned;
    mTTL = builder.mTTL;
  }

  /**
   * @return the pinned flag value; it specifies whether the object should be kept in memory
   */
  public Boolean getPinnedOrNull() {
    return mPinned;
  }

  /**
<<<<<<< HEAD
   * @return the TTL (time to live) value to use; it identifies duration (in milliseconds) the
   *         created file should be kept around before it is automatically deleted, irrespective of
   *         whether the file is pinned
   */
  public Long getTTLOrNull() {
    return mTTL;
  }

  /**
   * @return Thrift representation of the options
   */
  public SetStateTOptions toThrift() {
    SetStateTOptions options = new SetStateTOptions();
    if (mPinned != null) {
      options.setPinned(mPinned);
    }
    if (mTTL != null) {
      options.setTtl(mTTL);
    }
    return options;
=======
   * @return the name : value pairs for all the fields
   */
  @Override
  public String toString() {
    StringBuilder sb = new StringBuilder("SetStateOptions(");
    sb.append(super.toString()).append(", Pinned: ").append(mPinned);
    sb.append(")");
    return sb.toString();
>>>>>>> 70ffd3c0
  }
}<|MERGE_RESOLUTION|>--- conflicted
+++ resolved
@@ -94,7 +94,6 @@
   }
 
   /**
-<<<<<<< HEAD
    * @return the TTL (time to live) value to use; it identifies duration (in milliseconds) the
    *         created file should be kept around before it is automatically deleted, irrespective of
    *         whether the file is pinned
@@ -115,15 +114,17 @@
       options.setTtl(mTTL);
     }
     return options;
-=======
+  }
+
+  /**
    * @return the name : value pairs for all the fields
    */
   @Override
   public String toString() {
     StringBuilder sb = new StringBuilder("SetStateOptions(");
-    sb.append(super.toString()).append(", Pinned: ").append(mPinned);
+    sb.append(super.toString()).append(", Pinned: ").append(mPinned)
+        .append(", TTL: ").append(mTTL);
     sb.append(")");
     return sb.toString();
->>>>>>> 70ffd3c0
   }
 }