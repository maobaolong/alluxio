/*
 * Licensed to the University of California, Berkeley under one or more contributor license
 * agreements. See the NOTICE file distributed with this work for additional information regarding
 * copyright ownership. The ASF licenses this file to You under the Apache License, Version 2.0 (the
 * "License"); you may not use this file except in compliance with the License. You may obtain a
 * copy of the License at
 *
 * http://www.apache.org/licenses/LICENSE-2.0
 *
 * Unless required by applicable law or agreed to in writing, software distributed under the License
 * is distributed on an "AS IS" BASIS, WITHOUT WARRANTIES OR CONDITIONS OF ANY KIND, either express
 * or implied. See the License for the specific language governing permissions and limitations under
 * the License.
 */

package tachyon.heartbeat;

import java.util.HashMap;
import java.util.Map;

/**
 * This is a static class for storing and retrieving heartbeat related information.
 */
public final class HeartbeatContext {
  private static Map<String, Class<? extends HeartbeatTimer>> sTimerClasses;

  // Names of different heartbeat timer classes.
  public static final Class<? extends HeartbeatTimer> SCHEDULED_TIMER_CLASS = ScheduledTimer.class;
  public static final Class<? extends HeartbeatTimer> SLEEPING_TIMER_CLASS = SleepingTimer.class;

  // Names of different heartbeat executors.
  public static final String MASTER_CHECKPOINT_SCHEDULING = "Master Checkpoint Scheduling";
  public static final String MASTER_FILE_RECOMPUTATION = "Master File Recomputation";
  public static final String MASTER_LOST_WORKER_DETECTION = "Master Lost Worker Detection";
  public static final String MASTER_TTL_CHECK = "Master TTL Check";
  public static final String WORKER_BLOCK_SYNC = "Worker Block Sync";
  public static final String WORKER_CLIENT = "Worker Client";
<<<<<<< HEAD
  public static final String WORKER_FILESYSTEM_MASTER_SYNC = "Worker FileSystemMaster Sync";
=======
  public static final String WORKER_LINEAGE_SYNC = "Worker Lineage Sync";
  public static final String WORKER_PIN_LIST_SYNC = "Worker Pin List Sync";
>>>>>>> 56f44946

  static {
    sTimerClasses = new HashMap<String, Class<? extends HeartbeatTimer>>();
    sTimerClasses.put(MASTER_CHECKPOINT_SCHEDULING, SLEEPING_TIMER_CLASS);
    sTimerClasses.put(MASTER_FILE_RECOMPUTATION, SLEEPING_TIMER_CLASS);
    sTimerClasses.put(MASTER_LOST_WORKER_DETECTION, SLEEPING_TIMER_CLASS);
    sTimerClasses.put(MASTER_TTL_CHECK, SLEEPING_TIMER_CLASS);
    sTimerClasses.put(WORKER_FILESYSTEM_MASTER_SYNC, SLEEPING_TIMER_CLASS);
    sTimerClasses.put(WORKER_BLOCK_SYNC, SLEEPING_TIMER_CLASS);
    sTimerClasses.put(WORKER_CLIENT, SLEEPING_TIMER_CLASS);
    sTimerClasses.put(WORKER_LINEAGE_SYNC, SLEEPING_TIMER_CLASS);
    sTimerClasses.put(WORKER_PIN_LIST_SYNC, SLEEPING_TIMER_CLASS);
  }

  private HeartbeatContext() {} // to prevent initialization

  /**
   * @param name a name of a heartbeat executor thread
   * @return the timer class to use for the executor thread
   */
  public static synchronized Class<? extends HeartbeatTimer> getTimerClass(String name) {
    return sTimerClasses.get(name);
  }

  /**
   * @param name a name of a heartbeat executor thread
   * @param timerClass the timer class to use for the executor thread
   */
  public static synchronized void setTimerClass(String name,
      Class<? extends HeartbeatTimer> timerClass) {
    sTimerClasses.put(name, timerClass);
  }
}<|MERGE_RESOLUTION|>--- conflicted
+++ resolved
@@ -35,12 +35,8 @@
   public static final String MASTER_TTL_CHECK = "Master TTL Check";
   public static final String WORKER_BLOCK_SYNC = "Worker Block Sync";
   public static final String WORKER_CLIENT = "Worker Client";
-<<<<<<< HEAD
   public static final String WORKER_FILESYSTEM_MASTER_SYNC = "Worker FileSystemMaster Sync";
-=======
-  public static final String WORKER_LINEAGE_SYNC = "Worker Lineage Sync";
   public static final String WORKER_PIN_LIST_SYNC = "Worker Pin List Sync";
->>>>>>> 56f44946
 
   static {
     sTimerClasses = new HashMap<String, Class<? extends HeartbeatTimer>>();
@@ -51,7 +47,6 @@
     sTimerClasses.put(WORKER_FILESYSTEM_MASTER_SYNC, SLEEPING_TIMER_CLASS);
     sTimerClasses.put(WORKER_BLOCK_SYNC, SLEEPING_TIMER_CLASS);
     sTimerClasses.put(WORKER_CLIENT, SLEEPING_TIMER_CLASS);
-    sTimerClasses.put(WORKER_LINEAGE_SYNC, SLEEPING_TIMER_CLASS);
     sTimerClasses.put(WORKER_PIN_LIST_SYNC, SLEEPING_TIMER_CLASS);
   }
 
