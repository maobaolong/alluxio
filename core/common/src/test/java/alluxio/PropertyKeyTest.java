/*
 * The Alluxio Open Foundation licenses this work under the Apache License, version 2.0
 * (the "License"). You may not use this work except in compliance with the License, which is
 * available at www.apache.org/licenses/LICENSE-2.0
 *
 * This software is distributed on an "AS IS" basis, WITHOUT WARRANTIES OR CONDITIONS OF ANY KIND,
 * either express or implied, as more fully set forth in the License.
 *
 * See the NOTICE file distributed with this work for information regarding copyright ownership.
 */

package alluxio;

import static org.junit.Assert.assertEquals;
import static org.junit.Assert.assertTrue;
import static org.junit.Assert.assertFalse;

import alluxio.exception.ExceptionMessage;

import org.junit.Assert;
import org.junit.BeforeClass;
import org.junit.Test;

/**
 * Tests enum type {@link PropertyKey}.
 */
public final class PropertyKeyTest {
  static PropertyKey DEBUG_ALIAS;
  @BeforeClass
  public static void initialize() {
    DEBUG_ALIAS = PropertyKey.create(PropertyKey.Name.DEBUG, false,
            new String[] {"alluxio.debug.alias1", "alluxio.debug.alias2"});
  }
  /**
   * Tests parsing string to PropertyKey by {@link PropertyKey#fromString}.
   */
  @Test
  public void fromString() throws Exception {
<<<<<<< HEAD
    Assert
        .assertEquals(PropertyKey.VERSION, PropertyKey.fromString(PropertyKey.VERSION.toString()));
    Assert.assertEquals(PropertyKey.DEBUG, PropertyKey.fromString("alluxio.debug.alias1"));
    Assert.assertEquals(PropertyKey.DEBUG, PropertyKey.fromString(DEBUG_ALIAS.toString()));
=======
    assertEquals(PropertyKey.VERSION, PropertyKey.fromString(PropertyKey.VERSION.toString()));
>>>>>>> fafd70f2
  }

  @Test
  public void equalsTest() throws Exception {
    assertEquals(PropertyKey.Template.MASTER_MOUNT_TABLE_ALLUXIO.format("foo"),
        PropertyKey.Template.MASTER_MOUNT_TABLE_ALLUXIO.format("foo"));
    assertEquals(PropertyKey.HOME, PropertyKey.HOME);
  }

  @Test
  public void length() throws Exception {
    assertEquals(PropertyKey.Name.HOME.length(), PropertyKey.HOME.length());
  }

  @Test
  public void isValid() throws Exception {
    assertTrue(PropertyKey.isValid(PropertyKey.HOME.toString()));
    assertTrue(PropertyKey
        .isValid(PropertyKey.Template.MASTER_MOUNT_TABLE_ALLUXIO.format("foo").toString()));
    assertFalse(PropertyKey.isValid(""));
    assertFalse(PropertyKey.isValid(" "));
    assertFalse(PropertyKey.isValid("foo"));
    assertFalse(PropertyKey.isValid(PropertyKey.HOME.toString() + "1"));
    assertFalse(PropertyKey.isValid(PropertyKey.HOME.toString().toUpperCase()));
  }

  @Test
  public void aliasIsValid() throws Exception {
    Assert.assertTrue(PropertyKey.isValid(DEBUG_ALIAS.toString()));
  }

  @Test
  public void fromStringExceptionThrown() throws Exception {
    String[] wrongKeys =
        {"", " ", "foo", "alluxio.foo", "alluxio.HOME", "alluxio.master.mount.table.root.alluxio1",
            "alluxio.master.mount.table.alluxio", "alluxio.master.mount.table.foo"};
    for (String key : wrongKeys) {
      try {
        PropertyKey.fromString(key);
        Assert.fail();
      } catch (IllegalArgumentException e) {
        assertEquals(e.getMessage(),
            ExceptionMessage.INVALID_CONFIGURATION_KEY.getMessage(key));
      }
    }
  }

  @Test
  public void formatMasterTieredStoreGlobalAlias() throws Exception {
    assertEquals(PropertyKey.MASTER_TIERED_STORE_GLOBAL_LEVEL0_ALIAS,
        PropertyKey.Template.MASTER_TIERED_STORE_GLOBAL_LEVEL_ALIAS.format(0));
    assertEquals(PropertyKey.MASTER_TIERED_STORE_GLOBAL_LEVEL1_ALIAS,
        PropertyKey.Template.MASTER_TIERED_STORE_GLOBAL_LEVEL_ALIAS.format(1));
    assertEquals(PropertyKey.MASTER_TIERED_STORE_GLOBAL_LEVEL2_ALIAS,
        PropertyKey.Template.MASTER_TIERED_STORE_GLOBAL_LEVEL_ALIAS.format(2));
  }

  @Test
  public void formatWorkerTieredStoreAlias() throws Exception {
    assertEquals(PropertyKey.WORKER_TIERED_STORE_LEVEL0_ALIAS,
        PropertyKey.Template.WORKER_TIERED_STORE_LEVEL_ALIAS.format(0));
    assertEquals(PropertyKey.WORKER_TIERED_STORE_LEVEL1_ALIAS,
        PropertyKey.Template.WORKER_TIERED_STORE_LEVEL_ALIAS.format(1));
    assertEquals(PropertyKey.WORKER_TIERED_STORE_LEVEL2_ALIAS,
        PropertyKey.Template.WORKER_TIERED_STORE_LEVEL_ALIAS.format(2));
  }

  @Test
  public void formatWorkerTieredStoreDirsPath() throws Exception {
    assertEquals(PropertyKey.WORKER_TIERED_STORE_LEVEL0_DIRS_PATH,
        PropertyKey.Template.WORKER_TIERED_STORE_LEVEL_DIRS_PATH.format(0));
    assertEquals(PropertyKey.WORKER_TIERED_STORE_LEVEL1_DIRS_PATH,
        PropertyKey.Template.WORKER_TIERED_STORE_LEVEL_DIRS_PATH.format(1));
    assertEquals(PropertyKey.WORKER_TIERED_STORE_LEVEL2_DIRS_PATH,
        PropertyKey.Template.WORKER_TIERED_STORE_LEVEL_DIRS_PATH.format(2));
  }

  @Test
  public void formatWorkerTieredStoreDirsQuota() throws Exception {
    assertEquals(PropertyKey.WORKER_TIERED_STORE_LEVEL0_DIRS_QUOTA,
        PropertyKey.Template.WORKER_TIERED_STORE_LEVEL_DIRS_QUOTA.format(0));
    assertEquals(PropertyKey.WORKER_TIERED_STORE_LEVEL1_DIRS_QUOTA,
        PropertyKey.Template.WORKER_TIERED_STORE_LEVEL_DIRS_QUOTA.format(1));
    assertEquals(PropertyKey.WORKER_TIERED_STORE_LEVEL2_DIRS_QUOTA,
        PropertyKey.Template.WORKER_TIERED_STORE_LEVEL_DIRS_QUOTA.format(2));
  }

  @Test
  public void formatWorkerTieredStoreReservedRatio() throws Exception {
    assertEquals(PropertyKey.WORKER_TIERED_STORE_LEVEL0_HIGH_WATERMARK_RATIO,
        PropertyKey.Template.WORKER_TIERED_STORE_LEVEL_HIGH_WATERMARK_RATIO.format(0));
    assertEquals(PropertyKey.WORKER_TIERED_STORE_LEVEL1_HIGH_WATERMARK_RATIO,
        PropertyKey.Template.WORKER_TIERED_STORE_LEVEL_HIGH_WATERMARK_RATIO.format(1));
    assertEquals(PropertyKey.WORKER_TIERED_STORE_LEVEL2_HIGH_WATERMARK_RATIO,
        PropertyKey.Template.WORKER_TIERED_STORE_LEVEL_HIGH_WATERMARK_RATIO.format(2));
  }

  @Test
  public void mountTableRootProperties() throws Exception {
    assertEquals(PropertyKey.MASTER_MOUNT_TABLE_ROOT_ALLUXIO,
        PropertyKey.Template.MASTER_MOUNT_TABLE_ALLUXIO.format("root"));
    assertEquals(PropertyKey.MASTER_MOUNT_TABLE_ROOT_UFS,
        PropertyKey.Template.MASTER_MOUNT_TABLE_UFS.format("root"));
    assertEquals(PropertyKey.MASTER_MOUNT_TABLE_ROOT_READONLY,
        PropertyKey.Template.MASTER_MOUNT_TABLE_READONLY.format("root"));
    assertEquals(PropertyKey.MASTER_MOUNT_TABLE_ROOT_SHARED,
        PropertyKey.Template.MASTER_MOUNT_TABLE_SHARED.format("root"));
    assertEquals(PropertyKey.MASTER_MOUNT_TABLE_ROOT_OPTION,
        PropertyKey.Template.MASTER_MOUNT_TABLE_OPTION.format("root"));
  }

  @Test
  public void isValidParameterized() throws Exception {
    // String parameter
    assertTrue(PropertyKey.isValid("alluxio.master.mount.table.root.alluxio"));
    assertTrue(PropertyKey.isValid("alluxio.master.mount.table.foo.alluxio"));
    assertTrue(PropertyKey.isValid("alluxio.master.mount.table.FoO.alluxio"));
    assertTrue(PropertyKey.isValid("alluxio.master.mount.table.Fo123.alluxio"));
    assertTrue(PropertyKey.isValid("alluxio.master.mount.table.FoO.alluxio"));
    assertTrue(PropertyKey.isValid("alluxio.master.mount.table.root.option"));
    assertTrue(PropertyKey.isValid("alluxio.master.mount.table.root.option.foo"));
    assertTrue(PropertyKey.isValid("alluxio.master.mount.table.root.option.alluxio.foo"));
    assertFalse(PropertyKey.isValid("alluxio.master.mount.table.alluxio"));
    assertFalse(PropertyKey.isValid("alluxio.master.mount.table..alluxio"));
    assertFalse(PropertyKey.isValid("alluxio.master.mount.table. .alluxio"));
    assertFalse(PropertyKey.isValid("alluxio.master.mount.table.foo.alluxio1"));
    assertFalse(PropertyKey.isValid("alluxio.master.mount.table.root.option."));
    assertFalse(PropertyKey.isValid("alluxio.master.mount.table.root.option.foo."));
    // Numeric parameter
    assertTrue(PropertyKey.isValid("alluxio.worker.tieredstore.level1.alias"));
    assertTrue(PropertyKey.isValid("alluxio.worker.tieredstore.level99.alias"));
    assertFalse(PropertyKey.isValid("alluxio.worker.tieredstore.level.alias"));
    assertFalse(PropertyKey.isValid("alluxio.worker.tieredstore.levela.alias"));
  }

  @Test
  public void fromStringParameterized() throws Exception {
    assertEquals(PropertyKey.MASTER_MOUNT_TABLE_ROOT_ALLUXIO,
        PropertyKey.fromString("alluxio.master.mount.table.root.alluxio"));
    assertEquals(PropertyKey.Template.MASTER_MOUNT_TABLE_ALLUXIO.format("foo"),
        PropertyKey.fromString("alluxio.master.mount.table.foo.alluxio"));
  }

  @Test
  public void fromStringParameterizedExceptionThrown() throws Exception {
    String[] wrongKeys = {"alluxio.master.mount.table.root.alluxio1",
        "alluxio.master.mount.table.alluxio", "alluxio.master.mount.table.foo"};
    for (String key : wrongKeys) {
      try {
        PropertyKey.fromString(key);
        Assert.fail();
      } catch (IllegalArgumentException e) {
        assertEquals(e.getMessage(),
            ExceptionMessage.INVALID_CONFIGURATION_KEY.getMessage(key));
      }
    }
  }

  @Test
  public void isDeprecated() throws Exception {
    assertFalse(PropertyKey.isDeprecated("VERSION"));
    assertTrue(PropertyKey.isDeprecated("MASTER_ADDRESS"));
  }

  @Test
  public void isDeprecatedExceptionThrown() throws Exception {
    assertFalse(PropertyKey.isDeprecated("foo"));
  }
}<|MERGE_RESOLUTION|>--- conflicted
+++ resolved
@@ -36,14 +36,9 @@
    */
   @Test
   public void fromString() throws Exception {
-<<<<<<< HEAD
-    Assert
-        .assertEquals(PropertyKey.VERSION, PropertyKey.fromString(PropertyKey.VERSION.toString()));
-    Assert.assertEquals(PropertyKey.DEBUG, PropertyKey.fromString("alluxio.debug.alias1"));
-    Assert.assertEquals(PropertyKey.DEBUG, PropertyKey.fromString(DEBUG_ALIAS.toString()));
-=======
+    assertEquals(PropertyKey.DEBUG, PropertyKey.fromString("alluxio.debug.alias1"));
+    assertEquals(PropertyKey.DEBUG, PropertyKey.fromString(DEBUG_ALIAS.toString()));
     assertEquals(PropertyKey.VERSION, PropertyKey.fromString(PropertyKey.VERSION.toString()));
->>>>>>> fafd70f2
   }
 
   @Test
