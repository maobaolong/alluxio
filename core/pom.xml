--- conflicted
+++ resolved
@@ -121,7 +121,6 @@
     </dependency>
   </dependencies>
 
-<<<<<<< HEAD
   <profiles>
    <profile>
       <id>swift</id>
@@ -186,9 +185,6 @@
     </profile>
 
   </profiles>
-
-=======
->>>>>>> bc94f5e0
   <build>
     <resources>
       <resource>
