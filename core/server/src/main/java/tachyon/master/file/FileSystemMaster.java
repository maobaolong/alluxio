--- conflicted
+++ resolved
@@ -76,7 +76,6 @@
 import tachyon.master.file.options.CompleteFileOptions;
 import tachyon.master.file.options.CreateDirectoryOptions;
 import tachyon.master.file.options.CreateFileOptions;
-import tachyon.master.file.options.SetAclOptions;
 import tachyon.master.file.options.SetAttributeOptions;
 import tachyon.master.journal.Journal;
 import tachyon.master.journal.JournalOutputStream;
@@ -93,7 +92,6 @@
 import tachyon.proto.journal.File.PersistDirectoryEntry;
 import tachyon.proto.journal.File.ReinitializeFileEntry;
 import tachyon.proto.journal.File.RenameEntry;
-import tachyon.proto.journal.File.SetAclEntry;
 import tachyon.proto.journal.File.SetAttributeEntry;
 import tachyon.proto.journal.Journal.JournalEntry;
 import tachyon.security.User;
@@ -285,12 +283,6 @@
       } catch (InvalidPathException e) {
         throw new RuntimeException(e);
       }
-    } else if (innerEntry instanceof SetAclEntry) {
-      try {
-        setAclFromEntry((SetAclEntry) innerEntry);
-      } catch (FileDoesNotExistException e) {
-        throw new RuntimeException(e);
-      }
     } else {
       throw new IOException(ExceptionMessage.UNEXPECTED_JOURNAL_ENTRY.getMessage(innerEntry));
     }
@@ -1715,33 +1707,51 @@
    */
   public void setAttribute(TachyonURI path, SetAttributeOptions options)
       throws FileDoesNotExistException, AccessControlException, InvalidPathException {
-<<<<<<< HEAD
     MasterContext.getMasterSource().incSetAttributeOps(1);
-=======
-    MasterContext.getMasterSource().incSetStateOps(1);
-    if (options.hasOwner() || options.hasGroup() || options.hasPermission()) {
-      setAcl(path, new SetAclOptions(options));
-    }
->>>>>>> f03386cf
     synchronized (mInodeTree) {
       checkPermission(FileSystemAction.WRITE, path, false);
       long fileId = mInodeTree.getInodeByPath(path).getId();
       long opTimeMs = System.currentTimeMillis();
+
+      Inode targetInode = mInodeTree.getInodeByPath(path);
+      if (options.isRecursive() && targetInode.isDirectory()) {
+        List<Inode> inodeChildren =
+            mInodeTree.getInodeChildrenRecursive((InodeDirectory) targetInode);
+        for (Inode inode : inodeChildren) {
+          checkOwner(mInodeTree.getPath(inode));
+        }
+        for (Inode inode : inodeChildren) {
+          long id = inode.getId();
+          setAttributeInternal(id, opTimeMs, options);
+          journalSetAttribute(id, opTimeMs, options);
+        }
+      }
       setAttributeInternal(fileId, opTimeMs, options);
-      SetAttributeEntry.Builder builder =
-          SetAttributeEntry.newBuilder().setId(fileId).setOpTimeMs(opTimeMs);
-      if (options.getPinned() != null) {
-        builder.setPinned(options.getPinned());
-      }
-      if (options.getTtl() != null) {
-        builder.setTtl(options.getTtl());
-      }
-      if (options.getPersisted() != null) {
-        builder.setPersisted(options.getPersisted());
-      }
-      writeJournalEntry(JournalEntry.newBuilder().setSetAttribute(builder).build());
-      flushJournal();
-    }
+      journalSetAttribute(fileId, opTimeMs, options);
+    }
+  }
+
+  /**
+   * NOTE: {@link #mInodeTree} should already be locked before calling this method.
+   *
+   * @param fileId the file id to use
+   * @param opTimeMs the operation time (in milliseconds)
+   * @param options the method options
+   */
+  private void journalSetAttribute(long fileId, long opTimeMs, SetAttributeOptions options) {
+    SetAttributeEntry.Builder builder =
+        SetAttributeEntry.newBuilder().setId(fileId).setOpTimeMs(opTimeMs);
+    if (options.getPinned() != null) {
+      builder.setPinned(options.getPinned());
+    }
+    if (options.getTtl() != null) {
+      builder.setTtl(options.getTtl());
+    }
+    if (options.getPersisted() != null) {
+      builder.setPersisted(options.getPersisted());
+    }
+    writeJournalEntry(JournalEntry.newBuilder().setSetAttribute(builder).build());
+    flushJournal();
   }
 
   /**
@@ -1952,6 +1962,15 @@
         MasterContext.getMasterSource().incFilesPersisted(1);
       }
     }
+    if (options.getOwner() != null) {
+      inode.setUserName(options.getOwner());
+    }
+    if (options.getGroup() != null) {
+      inode.setGroupName(options.getGroup());
+    }
+    if (options.getPermission() != Constants.INVALID_PERMISSION) {
+      inode.setPermission(options.getPermission().shortValue());
+    }
   }
 
   /**
@@ -1971,148 +1990,16 @@
     if (entry.hasPersisted()) {
       options.setPersisted(entry.getPersisted());
     }
+    if (entry.hasOwner()) {
+      options.setOwner(entry.getOwner());
+    }
+    if (entry.hasGroup()) {
+      options.setGroup(entry.getGroup());
+    }
+    if (entry.hasPermission()) {
+      options.setPermission((short) entry.getPermission());
+    }
     setAttributeInternal(entry.getId(), entry.getOpTimeMs(), options.build());
-  }
-
-  /**
-   * Sets the acl of a file or directory. At least one of owner, group, or permission in the
-   * {@link SetAclOptions} could be set at a time.
-   *
-   * @param path to be set acl on
-   * @param options acl option to be set
-   * @throws AccessControlException if permission checking fails
-   * @throws InvalidPathException if the path is invalid
-   */
-  private void setAcl(TachyonURI path, SetAclOptions options) throws AccessControlException,
-      InvalidPathException {
-    Preconditions.checkArgument(options.isValid(), PreconditionMessage.INVALID_SET_ACL_OPTIONS,
-        options.getOwner(), options.getGroup(), options.getPermission());
-
-    if (options.getOwner() != null) {
-      setOwner(path,new SetAclOptions.Builder().setOwner(options.getOwner())
-          .setRecursive(options.isRecursive()).build());
-    }
-
-    if (options.getGroup() != null
-        || options.getPermission() != Constants.INVALID_PERMISSION) {
-      setGroupOrPermission(path, new SetAclOptions.Builder().setGroup(options.getGroup())
-          .setPermission(options.getPermission()).setRecursive(options.isRecursive()).build());
-    }
-  }
-
-  /**
-   * Sets the user to be the owner of the path. Only a super user can change the owner of a path.
-   *
-   * @param path to be set owner on
-   * @param options acl option to be set
-   * @throws AccessControlException if permission checking fails
-   * @throws InvalidPathException if the path is invalid
-   */
-  private void setOwner(TachyonURI path, SetAclOptions options)
-      throws AccessControlException, InvalidPathException {
-    PermissionChecker.checkSuperuser(getClientUser(), getGroups(getClientUser()));
-    synchronized (mInodeTree) {
-      long opTimeMs = System.currentTimeMillis();
-      Inode targetInode = mInodeTree.getInodeByPath(path);
-      if (options.isRecursive() && targetInode.isDirectory()) {
-        List<Inode> inodeChildren =
-            mInodeTree.getInodeChildrenRecursive((InodeDirectory) targetInode);
-        for (Inode inode : inodeChildren) {
-          setAclInternal(inode, opTimeMs, options);
-        }
-      }
-      setAclInternal(targetInode, opTimeMs, options);
-    }
-  }
-
-  /**
-   * Sets the group or permission of the path. Only a super user or the path owner can change.
-   *
-   * @param path to be set permission on
-   * @param options acl option to be set
-   * @throws AccessControlException if permission checking fails
-   * @throws InvalidPathException if the path is invalid
-   */
-  private void setGroupOrPermission(TachyonURI path, SetAclOptions options) throws
-      AccessControlException, InvalidPathException {
-    synchronized (mInodeTree) {
-      checkOwner(path);
-      long opTimeMs = System.currentTimeMillis();
-      Inode targetInode = mInodeTree.getInodeByPath(path);
-      if (options.isRecursive() && targetInode.isDirectory()) {
-        List<Inode> inodeChildren =
-            mInodeTree.getInodeChildrenRecursive((InodeDirectory) targetInode);
-        for (Inode inode : inodeChildren) {
-          checkOwner(mInodeTree.getPath(inode));
-        }
-        for (Inode inode : inodeChildren) {
-          setAclInternal(inode, opTimeMs, options);
-        }
-      }
-      setAclInternal(targetInode, opTimeMs, options);
-    }
-  }
-
-  /**
-   * Sets acl attributes to the inode. At least one of user, group, or permission in
-   * {@link SetAclOptions} is set.
-   *
-   * NOTE: {@link #mInodeTree} should already be locked before calling this method.
-   *
-   * @param inode the inode to be set on
-   * @param opTimeMs the time of the operation
-   * @param options acl option to be set
-   * @throws AccessControlException if security is not enabled
-   */
-  // TODO(jiri): To be consistent with the rest of the code base, use setAclInternal to implement
-  // setAclFromEntry, not the other way around.
-  private void setAclInternal(Inode inode, long opTimeMs, SetAclOptions options)
-      throws AccessControlException {
-    // throws exception if security is not enabled.
-    if (!SecurityUtils.isSecurityEnabled(MasterContext.getConf())) {
-      throw new AccessControlException(ExceptionMessage.SECURITY_IS_NOT_ENABLED.getMessage());
-    }
-
-    SetAclEntry.Builder setAcl = SetAclEntry.newBuilder().setId(inode.getId())
-        .setOpTimeMs(opTimeMs);
-    if (options.getOwner() != null) {
-      setAcl.setUserName(options.getOwner());
-    }
-    if (options.getGroup() != null) {
-      setAcl.setGroupName(options.getGroup());
-    }
-    if (options.getPermission() != Constants.INVALID_PERMISSION) {
-      setAcl.setPermission(options.getPermission());
-    }
-
-    try {
-      setAclFromEntry(setAcl.build());
-    } catch (FileDoesNotExistException e) {
-      LOG.warn("Exception happens when setting acl: ", e);
-    }
-
-    writeJournalEntry(JournalEntry.newBuilder().setSetAcl(setAcl).build());
-    flushJournal();
-  }
-
-  /**
-   * NOTE: {@link #mInodeTree} should already be locked before calling this method.
-   *
-   * @param entry the entry to use
-   * @throws FileDoesNotExistException if the file does not exist
-   */
-  private void setAclFromEntry(SetAclEntry entry) throws FileDoesNotExistException {
-    Inode inode = mInodeTree.getInodeById(entry.getId());
-    inode.setLastModificationTimeMs(entry.getOpTimeMs());
-    if (entry.hasUserName()) {
-      inode.setUserName(entry.getUserName());
-    }
-    if (entry.hasGroupName()) {
-      inode.setGroupName(entry.getGroupName());
-    }
-    if (entry.hasPermission()) {
-      inode.setPermission((short) entry.getPermission());
-    }
   }
 
   /**
