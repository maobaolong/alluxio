/*
 * The Alluxio Open Foundation licenses this work under the Apache License, version 2.0
 * (the "License"). You may not use this work except in compliance with the License, which is
 * available at www.apache.org/licenses/LICENSE-2.0
 *
 * This software is distributed on an "AS IS" basis, WITHOUT WARRANTIES OR CONDITIONS OF ANY KIND,
 * either express or implied, as more fully set forth in the License.
 *
 * See the NOTICE file distributed with this work for information regarding copyright ownership.
 */

package alluxio.worker.block;

import alluxio.Configuration;
import alluxio.Constants;
import alluxio.PropertyKey;
import alluxio.Server;
import alluxio.Sessions;
import alluxio.exception.BlockAlreadyExistsException;
import alluxio.exception.BlockDoesNotExistException;
import alluxio.exception.ExceptionMessage;
import alluxio.exception.InvalidWorkerStateException;
import alluxio.exception.WorkerOutOfSpaceException;
import alluxio.heartbeat.HeartbeatContext;
import alluxio.heartbeat.HeartbeatThread;
import alluxio.metrics.MetricsSystem;
import alluxio.thrift.BlockWorkerClientService;
import alluxio.util.CommonUtils;
import alluxio.util.ThreadFactoryUtils;
import alluxio.util.network.NetworkAddressUtils;
import alluxio.util.network.NetworkAddressUtils.ServiceType;
import alluxio.wire.FileInfo;
import alluxio.wire.WorkerNetAddress;
import alluxio.worker.AbstractWorker;
import alluxio.worker.SessionCleaner;
import alluxio.worker.block.io.BlockReader;
import alluxio.worker.block.io.BlockWriter;
import alluxio.worker.block.meta.BlockMeta;
import alluxio.worker.block.meta.TempBlockMeta;
import alluxio.worker.block.options.OpenUfsBlockOptions;
import alluxio.worker.file.FileSystemMasterClient;

import com.codahale.metrics.Gauge;
import com.google.common.base.Function;
import com.google.common.base.Preconditions;
import org.apache.thrift.TProcessor;
import org.slf4j.Logger;
import org.slf4j.LoggerFactory;

import java.io.IOException;
import java.util.HashMap;
import java.util.HashSet;
import java.util.Map;
import java.util.Set;
import java.util.concurrent.Executors;
import java.util.concurrent.TimeUnit;
import java.util.concurrent.atomic.AtomicReference;

import javax.annotation.concurrent.NotThreadSafe;
import javax.annotation.concurrent.ThreadSafe;

/**
 * The class is responsible for managing all top level components of the Block Worker.
 *
 * This includes:
 *
 * Servers: {@link BlockWorkerClientServiceHandler} (RPC Server)
 *
 * Periodic Threads: {@link BlockMasterSync} (Worker to Master continuous communication)
 *
 * Logic: {@link DefaultBlockWorker} (Logic for all block related storage operations)
 */
@NotThreadSafe // TODO(jiri): make thread-safe (c.f. ALLUXIO-1624)
public final class DefaultBlockWorker extends AbstractWorker implements BlockWorker {
  private static final Logger LOG = LoggerFactory.getLogger(DefaultBlockWorker.class);

  /** Runnable responsible for heartbeating and registration with master. */
  private BlockMasterSync mBlockMasterSync;

  /** Runnable responsible for fetching pinlist from master. */
  private PinListSync mPinListSync;

  /** Runnable responsible for clean up potential zombie sessions. */
  private SessionCleaner mSessionCleaner;

  /** Client for all block master communication. */
  private final BlockMasterClient mBlockMasterClient;

  /** Client for all file system master communication. */
  private final FileSystemMasterClient mFileSystemMasterClient;

  /** Block store delta reporter for master heartbeat. */
  private BlockHeartbeatReporter mHeartbeatReporter;
  /** Metrics reporter that listens on block events and increases metrics counters. */
  private BlockMetricsReporter mMetricsReporter;
  /** Session metadata, used to keep track of session heartbeats. */
  private Sessions mSessions;
  /** Block Store manager. */
  private BlockStore mBlockStore;
  private WorkerNetAddress mAddress;

  /** The under file system block store. */
  private final UnderFileSystemBlockStore mUnderFileSystemBlockStore;

  /**
   * The worker ID for this worker. This is initialized in {@link #start(WorkerNetAddress)} and may
   * be updated by the block sync thread if the master requests re-registration.
   */
  private AtomicReference<Long> mWorkerId;

  /**
   * Constructs a default block worker.
   */
  DefaultBlockWorker() {
    this(new BlockMasterClient(NetworkAddressUtils.getConnectAddress(ServiceType.MASTER_RPC)),
        new FileSystemMasterClient(NetworkAddressUtils.getConnectAddress(ServiceType.MASTER_RPC)),
        new Sessions(), new TieredBlockStore());
  }

  /**
   * Constructs a default block worker.
   *
   * @param blockMasterClient a client for talking to the block master
   * @param fileSystemMasterClient a client for talking to the file system master
   * @param sessions an object for tracking and cleaning up client sessions
   * @param blockStore an Alluxio block store
   */
  DefaultBlockWorker(BlockMasterClient blockMasterClient,
      FileSystemMasterClient fileSystemMasterClient, Sessions sessions, BlockStore blockStore) {
    super(Executors
        .newFixedThreadPool(4, ThreadFactoryUtils.build("block-worker-heartbeat-%d", true)));
    mBlockMasterClient = blockMasterClient;
    mFileSystemMasterClient = fileSystemMasterClient;
    mHeartbeatReporter = new BlockHeartbeatReporter();
    mMetricsReporter = new BlockMetricsReporter();
    mSessions = sessions;
    mBlockStore = blockStore;
    mWorkerId = new AtomicReference<>(-1L);

    mBlockStore.registerBlockStoreEventListener(mHeartbeatReporter);
    mBlockStore.registerBlockStoreEventListener(mMetricsReporter);
    mUnderFileSystemBlockStore = new UnderFileSystemBlockStore(mBlockStore);

    Metrics.registerGauges(this);
  }

  @Override
  public Set<Class<? extends Server>> getDependencies() {
    return new HashSet<>();
  }

  @Override
  public String getName() {
    return Constants.BLOCK_WORKER_NAME;
  }

  @Override
  public BlockStore getBlockStore() {
    return mBlockStore;
  }

  @Override
  public BlockWorkerClientServiceHandler getWorkerServiceHandler() {
    return new BlockWorkerClientServiceHandler(this);
  }

  @Override
  public Map<String, TProcessor> getServices() {
    Map<String, TProcessor> services = new HashMap<>();
    services.put(Constants.BLOCK_WORKER_CLIENT_SERVICE_NAME,
        new BlockWorkerClientService.Processor<>(getWorkerServiceHandler()));
    return services;
  }

  @Override
  public AtomicReference<Long> getWorkerId() {
    return mWorkerId;
  }

  /**
   * Runs the block worker. The thread must be called after all services (e.g., web, dataserver)
   * started.
   */
  @Override
  public void start(WorkerNetAddress address) {
    mAddress = address;
    try {
      mWorkerId.set(mBlockMasterClient.getId(address));
    } catch (Exception e) {
      throw new RuntimeException("Failed to get a worker id from block master: " + e.getMessage());
    }

    Preconditions.checkNotNull(mWorkerId, "mWorkerId");
    Preconditions.checkNotNull(mAddress, "mAddress");

    // Setup BlockMasterSync
    mBlockMasterSync = new BlockMasterSync(this, mWorkerId, mAddress, mBlockMasterClient);

    // Setup PinListSyncer
    mPinListSync = new PinListSync(this, mFileSystemMasterClient);

    // Setup session cleaner
    mSessionCleaner = new SessionCleaner(mSessions, mBlockStore, mUnderFileSystemBlockStore);

    // Setup space reserver
    if (Configuration.getBoolean(PropertyKey.WORKER_TIERED_STORE_RESERVER_ENABLED)) {
      getExecutorService().submit(
          new HeartbeatThread(HeartbeatContext.WORKER_SPACE_RESERVER, new SpaceReserver(this),
              Configuration.getInt(PropertyKey.WORKER_TIERED_STORE_RESERVER_INTERVAL_MS)));
    }

    getExecutorService()
        .submit(new HeartbeatThread(HeartbeatContext.WORKER_BLOCK_SYNC, mBlockMasterSync,
            Configuration.getInt(PropertyKey.WORKER_BLOCK_HEARTBEAT_INTERVAL_MS)));

    // Start the pinlist syncer to perform the periodical fetching
    getExecutorService()
        .submit(new HeartbeatThread(HeartbeatContext.WORKER_PIN_LIST_SYNC, mPinListSync,
            Configuration.getInt(PropertyKey.WORKER_BLOCK_HEARTBEAT_INTERVAL_MS)));

    // Start the session cleanup checker to perform the periodical checking
    getExecutorService().submit(mSessionCleaner);
  }

  /**
   * Stops the block worker. This method should only be called to terminate the worker.
   */
  @Override
  public void stop() {
<<<<<<< HEAD
    // Use shutdownNow because HeartbeatThreads never finish until they are interrupted
    getExecutorService().shutdownNow();
=======
    // Steps to shutdown:
    // 1. Gracefully shut down the runnables running in the executors.
    // 2. Shutdown the executors.
    // 3. Shutdown the clients. This needs to happen after the executors is shutdown because
    //    runnables running in the executors might be using the clients.
>>>>>>> 0743fa17
    mSessionCleaner.stop();
    // The executor shutdown needs to be done in a loop with retry because the interrupt
    // signal can sometimes be ignored.
    CommonUtils.waitFor("block worker executor shutdown", new Function<Void, Boolean>() {
      @Override
      public Boolean apply(Void input) {
        getExecutorService().shutdownNow();
        try {
          return getExecutorService().awaitTermination(100, TimeUnit.MILLISECONDS);
        } catch (InterruptedException e) {
          throw new RuntimeException(e);
        }
      }
    });
    mBlockMasterClient.close();
    mFileSystemMasterClient.close();
  }

  @Override
  public void abortBlock(long sessionId, long blockId) throws BlockAlreadyExistsException,
      BlockDoesNotExistException, InvalidWorkerStateException, IOException {
    mBlockStore.abortBlock(sessionId, blockId);
  }

  @Override
  public void accessBlock(long sessionId, long blockId) throws BlockDoesNotExistException {
    mBlockStore.accessBlock(sessionId, blockId);
  }

  @Override
  public void commitBlock(long sessionId, long blockId)
      throws BlockAlreadyExistsException, BlockDoesNotExistException, InvalidWorkerStateException,
      IOException, WorkerOutOfSpaceException {
    // NOTE: this may be invoked multiple times due to retry on client side.
    // TODO(binfan): find a better way to handle retry logic
    try {
      mBlockStore.commitBlock(sessionId, blockId);
    } catch (BlockAlreadyExistsException e) {
      LOG.debug("Block {} has been in block store, this could be a retry due to master-side RPC "
          + "failure, therefore ignore the exception", blockId, e);
    }

    // TODO(calvin): Reconsider how to do this without heavy locking.
    // Block successfully committed, update master with new block metadata
    Long lockId = mBlockStore.lockBlock(sessionId, blockId);
    try {
      BlockMeta meta = mBlockStore.getBlockMeta(sessionId, blockId, lockId);
      BlockStoreLocation loc = meta.getBlockLocation();
      Long length = meta.getBlockSize();
      BlockStoreMeta storeMeta = mBlockStore.getBlockStoreMeta();
      Long bytesUsedOnTier = storeMeta.getUsedBytesOnTiers().get(loc.tierAlias());
      mBlockMasterClient.commitBlock(mWorkerId.get(), bytesUsedOnTier, loc.tierAlias(), blockId,
          length);
    } catch (Exception e) {
      throw new IOException(ExceptionMessage.FAILED_COMMIT_BLOCK_TO_MASTER.getMessage(blockId), e);
    } finally {
      mBlockStore.unlockBlock(lockId);
    }
  }

  @Override
  public String createBlock(long sessionId, long blockId, String tierAlias, long initialBytes)
      throws BlockAlreadyExistsException, WorkerOutOfSpaceException, IOException {
    BlockStoreLocation loc = BlockStoreLocation.anyDirInTier(tierAlias);
    TempBlockMeta createdBlock = mBlockStore.createBlock(sessionId, blockId, loc, initialBytes);
    return createdBlock.getPath();
  }

  @Override
  public void createBlockRemote(long sessionId, long blockId, String tierAlias, long initialBytes)
      throws BlockAlreadyExistsException, WorkerOutOfSpaceException, IOException {
    BlockStoreLocation loc = BlockStoreLocation.anyDirInTier(tierAlias);
    mBlockStore.createBlock(sessionId, blockId, loc, initialBytes);
  }

  @Override
  public void freeSpace(long sessionId, long availableBytes, String tierAlias)
      throws WorkerOutOfSpaceException, BlockDoesNotExistException, IOException,
      BlockAlreadyExistsException, InvalidWorkerStateException {
    BlockStoreLocation location = BlockStoreLocation.anyDirInTier(tierAlias);
    mBlockStore.freeSpace(sessionId, availableBytes, location);
  }

  @Override
  public BlockWriter getTempBlockWriterRemote(long sessionId, long blockId)
      throws BlockDoesNotExistException, BlockAlreadyExistsException, InvalidWorkerStateException,
      IOException {
    return mBlockStore.getBlockWriter(sessionId, blockId);
  }

  @Override
  public BlockHeartbeatReport getReport() {
    return mHeartbeatReporter.generateReport();
  }

  @Override
  public BlockStoreMeta getStoreMeta() {
    return mBlockStore.getBlockStoreMeta();
  }

  @Override
  public BlockStoreMeta getStoreMetaFull() {
    return mBlockStore.getBlockStoreMetaFull();
  }

  @Override
  public BlockMeta getVolatileBlockMeta(long blockId) throws BlockDoesNotExistException {
    return mBlockStore.getVolatileBlockMeta(blockId);
  }

  @Override
  public BlockMeta getBlockMeta(long sessionId, long blockId, long lockId)
      throws BlockDoesNotExistException, InvalidWorkerStateException {
    return mBlockStore.getBlockMeta(sessionId, blockId, lockId);
  }

  @Override
  public boolean hasBlockMeta(long blockId) {
    return mBlockStore.hasBlockMeta(blockId);
  }

  @Override
  public long lockBlock(long sessionId, long blockId) throws BlockDoesNotExistException {
    return mBlockStore.lockBlock(sessionId, blockId);
  }

  @Override
  public long lockBlockNoException(long sessionId, long blockId) {
    return mBlockStore.lockBlockNoException(sessionId, blockId);
  }

  @Override
  public void moveBlock(long sessionId, long blockId, String tierAlias)
      throws BlockDoesNotExistException, BlockAlreadyExistsException, InvalidWorkerStateException,
      WorkerOutOfSpaceException, IOException {
    // TODO(calvin): Move this logic into BlockStore#moveBlockInternal if possible
    // Because the move operation is expensive, we first check if the operation is necessary
    BlockStoreLocation dst = BlockStoreLocation.anyDirInTier(tierAlias);
    long lockId = mBlockStore.lockBlock(sessionId, blockId);
    try {
      BlockMeta meta = mBlockStore.getBlockMeta(sessionId, blockId, lockId);
      if (meta.getBlockLocation().belongsTo(dst)) {
        return;
      }
    } finally {
      mBlockStore.unlockBlock(lockId);
    }
    // Execute the block move if necessary
    mBlockStore.moveBlock(sessionId, blockId, dst);
  }

  @Override
  public String readBlock(long sessionId, long blockId, long lockId)
      throws BlockDoesNotExistException, InvalidWorkerStateException {
    BlockMeta meta = mBlockStore.getBlockMeta(sessionId, blockId, lockId);
    return meta.getPath();
  }

  @Override
  public BlockReader readBlockRemote(long sessionId, long blockId, long lockId)
      throws BlockDoesNotExistException, InvalidWorkerStateException, IOException {
    return mBlockStore.getBlockReader(sessionId, blockId, lockId);
  }

  @Override
  public BlockReader readUfsBlock(long sessionId, long blockId, long offset, boolean noCache)
      throws BlockDoesNotExistException, IOException {
    return mUnderFileSystemBlockStore.getBlockReader(sessionId, blockId, offset, noCache);
  }

  @Override
  public void removeBlock(long sessionId, long blockId)
      throws InvalidWorkerStateException, BlockDoesNotExistException, IOException {
    mBlockStore.removeBlock(sessionId, blockId);
  }

  @Override
  public void requestSpace(long sessionId, long blockId, long additionalBytes)
      throws BlockDoesNotExistException, WorkerOutOfSpaceException, IOException {
    mBlockStore.requestSpace(sessionId, blockId, additionalBytes);
  }

  @Override
  public void unlockBlock(long lockId) throws BlockDoesNotExistException {
    mBlockStore.unlockBlock(lockId);
  }

  @Override
  // TODO(calvin): Remove when lock and reads are separate operations.
  public boolean unlockBlock(long sessionId, long blockId) {
    return mBlockStore.unlockBlock(sessionId, blockId);
  }

  @Override
  public void sessionHeartbeat(long sessionId) {
    mSessions.sessionHeartbeat(sessionId);
  }

  @Override
  public void updatePinList(Set<Long> pinnedInodes) {
    mBlockStore.updatePinnedInodes(pinnedInodes);
  }

  @Override
  public FileInfo getFileInfo(long fileId) {
    return mFileSystemMasterClient.getFileInfo(fileId);
  }

  @Override
  public boolean openUfsBlock(long sessionId, long blockId, OpenUfsBlockOptions options)
      throws BlockAlreadyExistsException {
    return mUnderFileSystemBlockStore.acquireAccess(sessionId, blockId, options);
  }

  @Override
  public void closeUfsBlock(long sessionId, long blockId)
      throws BlockAlreadyExistsException, IOException, WorkerOutOfSpaceException {
    mUnderFileSystemBlockStore.closeReaderOrWriter(sessionId, blockId);
    if (mBlockStore.getTempBlockMeta(sessionId, blockId) != null) {
      try {
        commitBlock(sessionId, blockId);
      } catch (BlockDoesNotExistException e) {
        // This can only happen if the session is expired. Ignore this exception if that happens.
        LOG.warn("Block {} does not exist while being committed.", blockId);
      } catch (InvalidWorkerStateException e) {
        // This can happen if there are multiple sessions writing to the same block.
        // BlockStore#getTempBlockMeta does not check whether the temp block belongs to
        // the sessionId.
        LOG.debug("Invalid worker state while committing block.", e);
      }
    }
    mUnderFileSystemBlockStore.releaseAccess(sessionId, blockId);
  }

  /**
   * This class contains some metrics related to the block worker.
   * This class is public because the metric names are referenced in
   * {@link alluxio.web.WebInterfaceWorkerMetricsServlet}.
   */
  @ThreadSafe
  public static final class Metrics {
    public static final String CAPACITY_TOTAL = "CapacityTotal";
    public static final String CAPACITY_USED = "CapacityUsed";
    public static final String CAPACITY_FREE = "CapacityFree";
    public static final String BLOCKS_CACHED = "BlocksCached";

    /**
     * Registers metric gauges.
     *
     * @param blockWorker the block worker handle
     */
    public static void registerGauges(final BlockWorker blockWorker) {
      MetricsSystem.registerGaugeIfAbsent(MetricsSystem.getWorkerMetricName(CAPACITY_TOTAL),
          new Gauge<Long>() {
            @Override
            public Long getValue() {
              return blockWorker.getStoreMeta().getCapacityBytes();
            }
          });

      MetricsSystem.registerGaugeIfAbsent(MetricsSystem.getWorkerMetricName(CAPACITY_USED),
          new Gauge<Long>() {
            @Override
            public Long getValue() {
              return blockWorker.getStoreMeta().getUsedBytes();
            }
          });

      MetricsSystem.registerGaugeIfAbsent(MetricsSystem.getWorkerMetricName(CAPACITY_FREE),
          new Gauge<Long>() {
            @Override
            public Long getValue() {
              return blockWorker.getStoreMeta().getCapacityBytes() - blockWorker.getStoreMeta()
                  .getUsedBytes();
            }
          });

      MetricsSystem.registerGaugeIfAbsent(MetricsSystem.getWorkerMetricName(BLOCKS_CACHED),
          new Gauge<Integer>() {
            @Override
            public Integer getValue() {
              return blockWorker.getStoreMetaFull().getNumberOfBlocks();
            }
          });
    }

    private Metrics() {} // prevent instantiation
  }
}<|MERGE_RESOLUTION|>--- conflicted
+++ resolved
@@ -227,16 +227,11 @@
    */
   @Override
   public void stop() {
-<<<<<<< HEAD
-    // Use shutdownNow because HeartbeatThreads never finish until they are interrupted
-    getExecutorService().shutdownNow();
-=======
     // Steps to shutdown:
     // 1. Gracefully shut down the runnables running in the executors.
     // 2. Shutdown the executors.
     // 3. Shutdown the clients. This needs to happen after the executors is shutdown because
     //    runnables running in the executors might be using the clients.
->>>>>>> 0743fa17
     mSessionCleaner.stop();
     // The executor shutdown needs to be done in a loop with retry because the interrupt
     // signal can sometimes be ignored.
