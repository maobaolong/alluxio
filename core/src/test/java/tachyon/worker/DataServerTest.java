/*
 * Licensed to the University of California, Berkeley under one or more contributor license
 * agreements. See the NOTICE file distributed with this work for additional information regarding
 * copyright ownership. The ASF licenses this file to You under the Apache License, Version 2.0 (the
 * "License"); you may not use this file except in compliance with the License. You may obtain a
 * copy of the License at
 * 
 * http://www.apache.org/licenses/LICENSE-2.0
 * 
 * Unless required by applicable law or agreed to in writing, software distributed under the License
 * is distributed on an "AS IS" BASIS, WITHOUT WARRANTIES OR CONDITIONS OF ANY KIND, either express
 * or implied. See the License for the specific language governing permissions and limitations under
 * the License.
 */
package tachyon.worker;

import java.io.IOException;
import java.net.InetSocketAddress;
import java.nio.ByteBuffer;
import java.nio.channels.SocketChannel;
import java.util.ArrayList;
import java.util.Collection;
import java.util.List;

import org.junit.After;
import org.junit.Assert;
import org.junit.Before;
import org.junit.Test;
import org.junit.runner.RunWith;
import org.junit.runners.Parameterized;

import tachyon.Constants;
import tachyon.TachyonURI;
import tachyon.TestUtils;
import tachyon.client.TachyonFS;
import tachyon.client.WriteType;
import tachyon.conf.TachyonConf;
import tachyon.master.LocalTachyonCluster;
import tachyon.thrift.ClientBlockInfo;
import tachyon.thrift.ClientFileInfo;
import tachyon.thrift.FileAlreadyExistException;
import tachyon.thrift.InvalidPathException;
import tachyon.util.CommonUtils;
import tachyon.worker.nio.DataServerMessage;

/**
 * Unit tests for tachyon.worker.DataServer.
 */
@RunWith(Parameterized.class)
public class DataServerTest {
  private static final int WORKER_CAPACITY_BYTES = 1000;
  private static final int USER_QUOTA_UNIT_BYTES = 100;

  @Parameterized.Parameters
  public static Collection<Object[]> data() {
    // creates a new instance of DataServerTest for each network type
    List<Object[]> list = new ArrayList<Object[]>();
    for (final NetworkType type : NetworkType.values()) {
      list.add(new Object[] {type});
    }
    return list;
  }

  private final NetworkType mType;
  private LocalTachyonCluster mLocalTachyonCluster = null;

  private TachyonFS mTFS = null;

  private TachyonConf mWorkerTachyonConf;

  public DataServerTest(NetworkType type) {
    mType = type;
  }

  @After
  public final void after() throws Exception {
    mLocalTachyonCluster.stop();
    System.clearProperty("tachyon.worker.network.type");
  }

  /**
   * Asserts that the message back matches the block response protocols for the error case.
   */
  private void assertError(final DataServerMessage msg, final long blockId) {
    assertValid(msg, 0, -1 * blockId, 0, 0);
  }

  /**
   * Asserts that the message back matches the block response protocols.
   */
  private void assertValid(final DataServerMessage msg, final ByteBuffer expectedData,
      final long blockId, final long offset, final long length) {
    Assert.assertEquals(expectedData, msg.getReadOnlyData());
    Assert.assertEquals(blockId, msg.getBlockId());
    Assert.assertEquals(offset, msg.getOffset());
    Assert.assertEquals(length, msg.getLength());
  }

  /**
   * Asserts that the message back matches the block response protocols.
   */
  private void assertValid(final DataServerMessage msg, final int expectedSize, final long blockId,
      final long offset, final long length) {
    assertValid(msg, TestUtils.getIncreasingByteBuffer(expectedSize), blockId, offset, length);
  }

  @Before
  public final void before() throws IOException {
    System.setProperty("tachyon.worker.network.type", mType.toString());
    mLocalTachyonCluster = new LocalTachyonCluster(WORKER_CAPACITY_BYTES, USER_QUOTA_UNIT_BYTES,
        Constants.GB);
    mLocalTachyonCluster.start();
    mTFS = mLocalTachyonCluster.getClient();
    mWorkerTachyonConf = mLocalTachyonCluster.getWorkerTachyonConf();
  }

  @Test
  public void lengthTooSmall() throws IOException {
    final int length = 20;
    int fileId = TestUtils.createByteFile(mTFS, "/readTooLarge", WriteType.MUST_CACHE, length);
    ClientBlockInfo block = mTFS.getFileBlocks(fileId).get(0);
    DataServerMessage recvMsg = request(block, 0, length * -2);
    assertError(recvMsg, block.blockId);
  }

  @Test
  public void multiReadTest() throws IOException {
    final int length = 20;
    int fileId = TestUtils.createByteFile(mTFS, "/multiReadTest", WriteType.MUST_CACHE, length);
    ClientBlockInfo block = mTFS.getFileBlocks(fileId).get(0);
    for (int i = 0; i < 10; i ++) {
      DataServerMessage recvMsg = request(block);
      assertValid(recvMsg, length, block.getBlockId(), 0, length);
    }
  }

  @Test
  public void negativeOffset() throws IOException {
    final int length = 10;
    int fileId = TestUtils.createByteFile(mTFS, "/readTooLarge", WriteType.MUST_CACHE, length);
    ClientBlockInfo block = mTFS.getFileBlocks(fileId).get(0);
    DataServerMessage recvMsg = request(block, length * -2, 1);
    assertError(recvMsg, block.blockId);
  }

  @Test
  public void readMultiFiles() throws IOException {
    final int length = WORKER_CAPACITY_BYTES / 2 + 1;
    int fileId1 = TestUtils.createByteFile(mTFS, "/readFile1", WriteType.MUST_CACHE, length);
    ClientBlockInfo block1 = mTFS.getFileBlocks(fileId1).get(0);
    DataServerMessage recvMsg1 = request(block1);
    assertValid(recvMsg1, length, block1.getBlockId(), 0, length);

    int fileId2 = TestUtils.createByteFile(mTFS, "/readFile2", WriteType.MUST_CACHE, length);
    ClientBlockInfo block2 = mTFS.getFileBlocks(fileId2).get(0);
    DataServerMessage recvMsg2 = request(block2);
    assertValid(recvMsg2, length, block2.getBlockId(), 0, length);

    CommonUtils.sleepMs(null, TestUtils.getToMasterHeartBeatIntervalMs(mWorkerTachyonConf));
    ClientFileInfo fileInfo = mTFS.getFileStatus(-1, new TachyonURI("/readFile1"));
    Assert.assertEquals(0, fileInfo.inMemoryPercentage);
  }

  @Test
  public void readPartialTest1() throws InvalidPathException, FileAlreadyExistException,
      IOException {
    int fileId = TestUtils.createByteFile(mTFS, "/testFile", WriteType.MUST_CACHE, 10);
    ClientBlockInfo block = mTFS.getFileBlocks(fileId).get(0);
    final int offset = 0;
    final int length = 6;
    DataServerMessage recvMsg = request(block, offset, length);
    assertValid(recvMsg, length, block.getBlockId(), offset, length);
  }

  @Test
  public void readPartialTest2() throws InvalidPathException, FileAlreadyExistException,
      IOException {
    int fileId = TestUtils.createByteFile(mTFS, "/testFile", WriteType.MUST_CACHE, 10);
    ClientBlockInfo block = mTFS.getFileBlocks(fileId).get(0);
    final int offset = 2;
    final int length = 6;
    DataServerMessage recvMsg = request(block, offset, length);
    assertValid(recvMsg, TestUtils.getIncreasingByteBuffer(offset, length), block.getBlockId(),
        offset, length);
  }

  @Test
  public void readTest() throws InvalidPathException, FileAlreadyExistException, IOException {
    final int length = 10;
    int fileId = TestUtils.createByteFile(mTFS, "/testFile", WriteType.MUST_CACHE, length);
    ClientBlockInfo block = mTFS.getFileBlocks(fileId).get(0);
    DataServerMessage recvMsg = request(block);
    assertValid(recvMsg, length, block.getBlockId(), 0, length);
  }

  @Test
  public void readTooLarge() throws IOException {
    final int length = 20;
    int fileId = TestUtils.createByteFile(mTFS, "/readTooLarge", WriteType.MUST_CACHE, length);
    ClientBlockInfo block = mTFS.getFileBlocks(fileId).get(0);
    DataServerMessage recvMsg = request(block, 0, length * 2);
    assertError(recvMsg, block.blockId);
  }

  /**
   * Requests a block from the server. This call will read the full block.
   */
  private DataServerMessage request(final ClientBlockInfo block) throws IOException {
    return request(block, 0, -1);
  }

  /**
   * Create a new socket to the data port and send a block request. The returned value is the
   * response from the server.
   */
  private DataServerMessage request(final ClientBlockInfo block, final long offset,
      final long length) throws IOException {
    DataServerMessage sendMsg =
        DataServerMessage.createBlockRequestMessage(block.blockId, offset, length);
    SocketChannel socketChannel =
        SocketChannel.open(new InetSocketAddress(block.getLocations().get(0).mHost, block
            .getLocations().get(0).mSecondaryPort));
    try {
      while (!sendMsg.finishSending()) {
        sendMsg.send(socketChannel);
      }
      DataServerMessage recvMsg =
<<<<<<< HEAD
          DataServerMessage.createBlockResponseMessage(false, block.blockId, offset, length,
              mWorkerTachyonConf);
=======
          DataServerMessage.createBlockResponseMessage(false, block.blockId, offset, length, null);
>>>>>>> 0462fb35
      while (!recvMsg.isMessageReady()) {
        int numRead = recvMsg.recv(socketChannel);
        if (numRead == -1) {
          break;
        }
      }
      return recvMsg;
    } finally {
      socketChannel.close();
    }
  }

  @Test
  public void tooLargeOffset() throws IOException {
    final int length = 10;
    int fileId = TestUtils.createByteFile(mTFS, "/readTooLarge", WriteType.MUST_CACHE, length);
    ClientBlockInfo block = mTFS.getFileBlocks(fileId).get(0);
    DataServerMessage recvMsg = request(block, length * 2, 1);
    assertError(recvMsg, block.blockId);
  }
}<|MERGE_RESOLUTION|>--- conflicted
+++ resolved
@@ -225,12 +225,7 @@
         sendMsg.send(socketChannel);
       }
       DataServerMessage recvMsg =
-<<<<<<< HEAD
-          DataServerMessage.createBlockResponseMessage(false, block.blockId, offset, length,
-              mWorkerTachyonConf);
-=======
           DataServerMessage.createBlockResponseMessage(false, block.blockId, offset, length, null);
->>>>>>> 0462fb35
       while (!recvMsg.isMessageReady()) {
         int numRead = recvMsg.recv(socketChannel);
         if (numRead == -1) {
