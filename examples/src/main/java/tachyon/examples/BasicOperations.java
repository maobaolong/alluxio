/*
 * Licensed to the University of California, Berkeley under one or more contributor license
 * agreements. See the NOTICE file distributed with this work for additional information regarding
 * copyright ownership. The ASF licenses this file to You under the Apache License, Version 2.0 (the
 * "License"); you may not use this file except in compliance with the License. You may obtain a
 * copy of the License at
 *
 * http://www.apache.org/licenses/LICENSE-2.0
 *
 * Unless required by applicable law or agreed to in writing, software distributed under the License
 * is distributed on an "AS IS" BASIS, WITHOUT WARRANTIES OR CONDITIONS OF ANY KIND, either express
 * or implied. See the License for the specific language governing permissions and limitations under
 * the License.
 */

package tachyon.examples;

import java.io.IOException;
import java.nio.ByteBuffer;
import java.nio.ByteOrder;
import java.util.concurrent.Callable;

import org.slf4j.Logger;
import org.slf4j.LoggerFactory;

import tachyon.Constants;
import tachyon.TachyonURI;
import tachyon.Version;
import tachyon.client.ClientContext;
import tachyon.client.ReadType;
import tachyon.client.TachyonStorageType;
import tachyon.client.WriteType;
import tachyon.client.file.FileInStream;
import tachyon.client.file.FileOutStream;
import tachyon.client.file.TachyonFile;
import tachyon.client.file.TachyonFileSystem;
import tachyon.client.file.options.InStreamOptions;
import tachyon.client.file.options.OutStreamOptions;
import tachyon.conf.TachyonConf;
import tachyon.exception.TachyonException;
import tachyon.util.CommonUtils;
import tachyon.util.FormatUtils;

public class BasicOperations implements Callable<Boolean> {
  private static final Logger LOG = LoggerFactory.getLogger(Constants.LOGGER_TYPE);
  private final TachyonURI mMasterLocation;
  private final TachyonURI mFilePath;
  private final InStreamOptions mReadOptions;
  private final OutStreamOptions mWriteOptions;
  private final int mNumbers = 20;

  public BasicOperations(TachyonURI masterLocation, TachyonURI filePath, ReadType readType,
      WriteType writeType) {
    mMasterLocation = masterLocation;
    mFilePath = filePath;
    mReadOptions =
        new InStreamOptions.Builder(ClientContext.getConf()).setReadType(readType).build();
    mWriteOptions =
        new OutStreamOptions.Builder(ClientContext.getConf()).setWriteType(writeType).build();
  }

  @Override
  public Boolean call() throws Exception {
    TachyonConf tachyonConf = ClientContext.getConf();
    tachyonConf.set(Constants.MASTER_HOSTNAME, mMasterLocation.getHost());
    tachyonConf.set(Constants.MASTER_PORT, Integer.toString(mMasterLocation.getPort()));
    ClientContext.reset(tachyonConf);
    TachyonFileSystem tFS = TachyonFileSystem.TachyonFileSystemFactory.get();
    writeFile(tFS);
    return readFile(tFS);
  }

<<<<<<< HEAD
  private long createFile(TachyonFileSystem tachyonFileSystem)
      throws IOException, TachyonException {
    LOG.debug("Creating file...");
    long startTimeMs = CommonUtils.getCurrentMs();
    CreateOptions createOptions =
        (new CreateOptions.Builder(ClientContext.getConf()))
            .setBlockSizeBytes(mWriteOptions.getBlockSizeBytes()).setRecursive(true)
            .setTTL(mWriteOptions.getTTL())
            .setUnderStorageType(mWriteOptions.getUnderStorageType()).build();
    TachyonFile tFile = tachyonFileSystem.create(mFilePath, createOptions);
    long fileId = tFile.getFileId();
    LOG.info(FormatUtils.formatTimeTakenMs(startTimeMs, "createFile with fileId " + fileId));
    return fileId;
  }

  private void writeFile(long fileId) throws IOException {
=======
  private void writeFile(TachyonFileSystem tachyonFileSystem)
    throws IOException, TachyonException {
>>>>>>> 90961872
    ByteBuffer buf = ByteBuffer.allocate(mNumbers * 4);
    buf.order(ByteOrder.nativeOrder());
    for (int k = 0; k < mNumbers; k ++) {
      buf.putInt(k);
    }
    LOG.debug("Writing data...");
    long startTimeMs = CommonUtils.getCurrentMs();
<<<<<<< HEAD
    FileOutStream os = new FileOutStream(fileId, mWriteOptions);
=======
    FileOutStream os = tachyonFileSystem.getOutStream(mFilePath, mClientOptions);
>>>>>>> 90961872
    os.write(buf.array());
    os.close();

    LOG.info(FormatUtils.formatTimeTakenMs(startTimeMs, "writeFile to file " + mFilePath));
  }

  private boolean readFile(TachyonFileSystem tachyonFileSystem)
      throws IOException, TachyonException {
    boolean pass = true;
    LOG.debug("Reading data...");
<<<<<<< HEAD
    TachyonFile file = new TachyonFile(fileId);
=======
    TachyonFile file = tachyonFileSystem.open(mFilePath);
    InStreamOptions clientOptions = new InStreamOptions.Builder(ClientContext.getConf())
        .setTachyonStorageType(TachyonStorageType.STORE).build();
>>>>>>> 90961872
    final long startTimeMs = CommonUtils.getCurrentMs();
    FileInStream is = tachyonFileSystem.getInStream(file, mReadOptions);
    ByteBuffer buf = ByteBuffer.allocate((int) is.remaining());
    is.read(buf.array());
    buf.order(ByteOrder.nativeOrder());
    for (int k = 0; k < mNumbers; k ++) {
      pass = pass && (buf.getInt() == k);
    }
    is.close();

    LOG.info(FormatUtils.formatTimeTakenMs(startTimeMs, "readFile file " + mFilePath));
    return pass;
  }

  public static void main(String[] args) throws IllegalArgumentException {
    if (args.length != 4) {
<<<<<<< HEAD
      System.out.println("java -cp " + Constants.TACHYON_JAR + " " + BasicOperations.class.getName()
          + " <ReadType (CACHE_PROMOTE | CACHE | NO_CACHE)> <WriteType (MUST_CACHE | CACHE_THROUGH"
          + " | THROUGH)>");
=======
      System.out.println("java -cp " + Version.TACHYON_JAR + " " + BasicOperations.class.getName()
          + " <under storage type for writes (SYNC_PERSIST|NO_PERSIST)>");
>>>>>>> 90961872
      System.exit(-1);
    }

    Utils.runExample(new BasicOperations(new TachyonURI(args[0]), new TachyonURI(args[1]),
        ReadType.valueOf(args[2]), WriteType.valueOf(args[3])));
  }
}<|MERGE_RESOLUTION|>--- conflicted
+++ resolved
@@ -70,27 +70,8 @@
     return readFile(tFS);
   }
 
-<<<<<<< HEAD
-  private long createFile(TachyonFileSystem tachyonFileSystem)
-      throws IOException, TachyonException {
-    LOG.debug("Creating file...");
-    long startTimeMs = CommonUtils.getCurrentMs();
-    CreateOptions createOptions =
-        (new CreateOptions.Builder(ClientContext.getConf()))
-            .setBlockSizeBytes(mWriteOptions.getBlockSizeBytes()).setRecursive(true)
-            .setTTL(mWriteOptions.getTTL())
-            .setUnderStorageType(mWriteOptions.getUnderStorageType()).build();
-    TachyonFile tFile = tachyonFileSystem.create(mFilePath, createOptions);
-    long fileId = tFile.getFileId();
-    LOG.info(FormatUtils.formatTimeTakenMs(startTimeMs, "createFile with fileId " + fileId));
-    return fileId;
-  }
-
-  private void writeFile(long fileId) throws IOException {
-=======
   private void writeFile(TachyonFileSystem tachyonFileSystem)
     throws IOException, TachyonException {
->>>>>>> 90961872
     ByteBuffer buf = ByteBuffer.allocate(mNumbers * 4);
     buf.order(ByteOrder.nativeOrder());
     for (int k = 0; k < mNumbers; k ++) {
@@ -98,11 +79,7 @@
     }
     LOG.debug("Writing data...");
     long startTimeMs = CommonUtils.getCurrentMs();
-<<<<<<< HEAD
-    FileOutStream os = new FileOutStream(fileId, mWriteOptions);
-=======
-    FileOutStream os = tachyonFileSystem.getOutStream(mFilePath, mClientOptions);
->>>>>>> 90961872
+    FileOutStream os = tachyonFileSystem.getOutStream(mFilePath, mWriteOptions);
     os.write(buf.array());
     os.close();
 
@@ -113,13 +90,7 @@
       throws IOException, TachyonException {
     boolean pass = true;
     LOG.debug("Reading data...");
-<<<<<<< HEAD
-    TachyonFile file = new TachyonFile(fileId);
-=======
     TachyonFile file = tachyonFileSystem.open(mFilePath);
-    InStreamOptions clientOptions = new InStreamOptions.Builder(ClientContext.getConf())
-        .setTachyonStorageType(TachyonStorageType.STORE).build();
->>>>>>> 90961872
     final long startTimeMs = CommonUtils.getCurrentMs();
     FileInStream is = tachyonFileSystem.getInStream(file, mReadOptions);
     ByteBuffer buf = ByteBuffer.allocate((int) is.remaining());
@@ -136,14 +107,9 @@
 
   public static void main(String[] args) throws IllegalArgumentException {
     if (args.length != 4) {
-<<<<<<< HEAD
-      System.out.println("java -cp " + Constants.TACHYON_JAR + " " + BasicOperations.class.getName()
+      System.out.println("java -cp " + Version.TACHYON_JAR + " " + BasicOperations.class.getName()
           + " <ReadType (CACHE_PROMOTE | CACHE | NO_CACHE)> <WriteType (MUST_CACHE | CACHE_THROUGH"
           + " | THROUGH)>");
-=======
-      System.out.println("java -cp " + Version.TACHYON_JAR + " " + BasicOperations.class.getName()
-          + " <under storage type for writes (SYNC_PERSIST|NO_PERSIST)>");
->>>>>>> 90961872
       System.exit(-1);
     }
 
