/*
 * Licensed to the University of California, Berkeley under one or more contributor license
 * agreements. See the NOTICE file distributed with this work for additional information regarding
 * copyright ownership. The ASF licenses this file to You under the Apache License, Version 2.0 (the
 * "License"); you may not use this file except in compliance with the License. You may obtain a
 * copy of the License at
 *
 * http://www.apache.org/licenses/LICENSE-2.0
 *
 * Unless required by applicable law or agreed to in writing, software distributed under the License
 * is distributed on an "AS IS" BASIS, WITHOUT WARRANTIES OR CONDITIONS OF ANY KIND, either express
 * or implied. See the License for the specific language governing permissions and limitations under
 * the License.
 */

package tachyon.master;

import java.io.IOException;
import java.util.Collections;
import java.util.List;

import org.junit.After;
import org.junit.Assert;
import org.junit.Before;
import org.junit.Ignore;
import org.junit.Test;

import com.google.common.collect.Lists;

import tachyon.Constants;
import tachyon.Pair;
import tachyon.TachyonURI;
import tachyon.client.TachyonFSTestUtils;
import tachyon.client.UnderStorageType;
import tachyon.client.block.TachyonBlockStore;
import tachyon.client.file.TachyonFile;
import tachyon.client.file.TachyonFileSystem;
import tachyon.client.file.options.OutStreamOptions;
import tachyon.conf.TachyonConf;
import tachyon.exception.TachyonException;
import tachyon.thrift.FileInfo;
import tachyon.util.CommonUtils;
import tachyon.util.io.PathUtils;

@Ignore("TACHYON-987")
public class MasterFaultToleranceIntegrationTest {
  private static final long WORKER_CAPACITY_BYTES = 10000;
  private static final int BLOCK_SIZE = 30;
  private static final int MASTERS = 5;

  private LocalTachyonClusterMultiMaster mLocalTachyonClusterMultiMaster = null;
  private TachyonFileSystem mTfs = null;

  @After
  public final void after() throws Exception {
    mLocalTachyonClusterMultiMaster.stop();
  }

  @Before
  public final void before() throws Exception {
    mLocalTachyonClusterMultiMaster =
        new LocalTachyonClusterMultiMaster(WORKER_CAPACITY_BYTES, MASTERS, BLOCK_SIZE);
    mLocalTachyonClusterMultiMaster.start();
    mTfs = mLocalTachyonClusterMultiMaster.getClient();
  }

  /**
   * Creates 10 files in the folder.
   *
   * @param folderName the folder name to create
   * @param answer the results, the mapping from file id to file path
   * @throws IOException if an error occurs creating the file
   */
  private void faultTestDataCreation(TachyonURI folderName, List<Pair<Long, TachyonURI>> answer)
      throws IOException, TachyonException {
    mTfs.mkdir(folderName);
    answer.add(new Pair<Long, TachyonURI>(mTfs.open(folderName).getFileId(), folderName));

    for (int k = 0; k < 10; k ++) {
      TachyonURI path =
          new TachyonURI(PathUtils.concatPath(folderName, folderName.toString().substring(1) + k));
      mTfs.getOutStream(path).close();
      answer.add(new Pair<Long, TachyonURI>(mTfs.open(path).getFileId(), path));
    }
  }

  /**
   * Tells if the results can match the answer.
   *
   * @param answer the correct results
   * @throws IOException if an error occurs opening the file
   */
  private void faultTestDataCheck(List<Pair<Long, TachyonURI>> answer) throws IOException,
      TachyonException {
    List<String> files = TachyonFSTestUtils.listFiles(mTfs, TachyonURI.SEPARATOR);
    Collections.sort(files);
    Assert.assertEquals(answer.size(), files.size());
    for (int k = 0; k < answer.size(); k ++) {
      Assert.assertEquals(answer.get(k).getSecond().toString(),
          mTfs.getInfo(new TachyonFile(answer.get(k).getFirst())).getPath());
      Assert.assertEquals(answer.get(k).getFirst().longValue(),
          mTfs.open(answer.get(k).getSecond()).getFileId());
    }
  }

  @Test
  public void createFileFaultTest() throws Exception {
    int clients = 10;
    List<Pair<Long, TachyonURI>> answer = Lists.newArrayList();
    for (int k = 0; k < clients; k ++) {
      faultTestDataCreation(new TachyonURI("/data" + k), answer);
    }
    faultTestDataCheck(answer);

    for (int kills = 0; kills < MASTERS - 1; kills ++) {
      Assert.assertTrue(mLocalTachyonClusterMultiMaster.killLeader());
      CommonUtils.sleepMs(Constants.SECOND_MS * 2);
      faultTestDataCheck(answer);
      faultTestDataCreation(new TachyonURI("/data_kills_" + kills), answer);
    }
  }

  @Test
  public void deleteFileFaultTest() throws Exception {
    // Kill leader -> create files -> kill leader -> delete files, repeat.
    List<Pair<Long, TachyonURI>> answer = Lists.newArrayList();
    for (int kills = 0; kills < MASTERS - 1; kills ++) {
      Assert.assertTrue(mLocalTachyonClusterMultiMaster.killLeader());
      CommonUtils.sleepMs(Constants.SECOND_MS * 2);

      if (kills % 2 != 0) {
        // Delete files.

        faultTestDataCheck(answer);

        // We can not call mTfs.delete(mTfs.open(new TachyonURI(TachyonURI.SEPARATOR))) because root
        // node can not be deleted.
        for (FileInfo file : mTfs.listStatus(mTfs.open(new TachyonURI(TachyonURI.SEPARATOR)))) {
          mTfs.delete(new TachyonFile(file.getFileId()));
        }
        answer.clear();
        faultTestDataCheck(answer);
      } else {
        // Create files.

        Assert.assertEquals(0, answer.size());
        faultTestDataCheck(answer);

        faultTestDataCreation(new TachyonURI(PathUtils.concatPath(
            TachyonURI.SEPARATOR, "data_" + kills)), answer);
        faultTestDataCheck(answer);
      }
    }
  }

  @Test
  public void createFilesTest() throws Exception {
    int clients = 10;
<<<<<<< HEAD
    ClientOptions option = new ClientOptions.Builder(new TachyonConf()).setBlockSize(1024)
        .setUnderStorageType(UnderStorageType.SYNC_PERSIST).build();
=======
    OutStreamOptions option =
        new OutStreamOptions.Builder(new TachyonConf()).setBlockSize(1024)
            .setUnderStorageType(UnderStorageType.PERSIST).build();
>>>>>>> c31c9ed0
    for (int k = 0; k < clients; k ++) {
      TachyonFileSystem tfs = mLocalTachyonClusterMultiMaster.getClient();
      tfs.getOutStream(new TachyonURI(TachyonURI.SEPARATOR + k), option).close();
    }
    List<String> files = TachyonFSTestUtils.listFiles(mTfs, TachyonURI.SEPARATOR);
    Assert.assertEquals(clients, files.size());
    Collections.sort(files);
    for (int k = 0; k < clients; k ++) {
      Assert.assertEquals(TachyonURI.SEPARATOR + k, files.get(k));
    }
  }

  @Test
  public void killStandbyTest() throws Exception {
    // If standby masters are killed(or node failure), current leader should not be affected and the
    // cluster should run properly.

    int leaderIndex = mLocalTachyonClusterMultiMaster.getLeaderIndex();
    Assert.assertNotEquals(-1, leaderIndex);

    List<Pair<Long, TachyonURI>> answer = Lists.newArrayList();
    for (int k = 0; k < 5; k ++) {
      faultTestDataCreation(new TachyonURI("/data" + k), answer);
    }
    faultTestDataCheck(answer);

    for (int kills = 0; kills < MASTERS - 1; kills ++) {
      Assert.assertTrue(mLocalTachyonClusterMultiMaster.killStandby());
      CommonUtils.sleepMs(Constants.SECOND_MS * 2);

      // Leader should not change.
      Assert.assertEquals(leaderIndex, mLocalTachyonClusterMultiMaster.getLeaderIndex());
      // Cluster should still work.
      faultTestDataCheck(answer);
      faultTestDataCreation(new TachyonURI("/data_kills_" + kills), answer);
    }
  }

  @Test
  public void workerReRegisterTest() throws Exception {
    Assert.assertEquals(WORKER_CAPACITY_BYTES, TachyonBlockStore.get().getCapacityBytes());

    List<Pair<Long, TachyonURI>> emptyAnswer = Lists.newArrayList();
    for (int kills = 0; kills < MASTERS - 1; kills++) {
      Assert.assertTrue(mLocalTachyonClusterMultiMaster.killLeader());
      CommonUtils.sleepMs(Constants.SECOND_MS * 2);

      // TODO(cc) Why this test fail without this line? [TACHYON-970]
      faultTestDataCheck(emptyAnswer);

      // If worker is successfully re-registered, the capacity bytes should not change.
      Assert.assertEquals(WORKER_CAPACITY_BYTES, TachyonBlockStore.get().getCapacityBytes());
    }
  }
}<|MERGE_RESOLUTION|>--- conflicted
+++ resolved
@@ -156,14 +156,9 @@
   @Test
   public void createFilesTest() throws Exception {
     int clients = 10;
-<<<<<<< HEAD
-    ClientOptions option = new ClientOptions.Builder(new TachyonConf()).setBlockSize(1024)
-        .setUnderStorageType(UnderStorageType.SYNC_PERSIST).build();
-=======
     OutStreamOptions option =
         new OutStreamOptions.Builder(new TachyonConf()).setBlockSize(1024)
-            .setUnderStorageType(UnderStorageType.PERSIST).build();
->>>>>>> c31c9ed0
+            .setUnderStorageType(UnderStorageType.SYNC_PERSIST).build();
     for (int k = 0; k < clients; k ++) {
       TachyonFileSystem tfs = mLocalTachyonClusterMultiMaster.getClient();
       tfs.getOutStream(new TachyonURI(TachyonURI.SEPARATOR + k), option).close();
