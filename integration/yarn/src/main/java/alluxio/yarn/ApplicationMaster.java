/*
 * The Alluxio Open Foundation licenses this work under the Apache License, version 2.0
 * (the "License"). You may not use this work except in compliance with the License, which is
 * available at www.apache.org/licenses/LICENSE-2.0
 *
 * This software is distributed on an "AS IS" basis, WITHOUT WARRANTIES OR CONDITIONS OF ANY KIND,
 * either express or implied, as more fully set forth in the License.
 *
 * See the NOTICE file distributed with this work for information regarding copyright ownership.
 */

package alluxio.yarn;

import alluxio.Configuration;
import alluxio.Constants;
<<<<<<< HEAD
import alluxio.PropertyKey;
import alluxio.exception.ExceptionMessage;
=======
>>>>>>> ada278d1
import alluxio.util.FormatUtils;
import alluxio.util.io.PathUtils;
import alluxio.util.network.NetworkAddressUtils;
import alluxio.yarn.YarnUtils.YarnContainerType;

import com.google.common.collect.Iterables;
import com.google.common.collect.Lists;
import org.apache.commons.cli.CommandLine;
import org.apache.commons.cli.GnuParser;
import org.apache.commons.cli.Options;
import org.apache.hadoop.yarn.api.ApplicationConstants;
import org.apache.hadoop.yarn.api.records.Container;
import org.apache.hadoop.yarn.api.records.ContainerExitStatus;
import org.apache.hadoop.yarn.api.records.ContainerLaunchContext;
import org.apache.hadoop.yarn.api.records.ContainerStatus;
import org.apache.hadoop.yarn.api.records.FinalApplicationStatus;
import org.apache.hadoop.yarn.api.records.LocalResource;
import org.apache.hadoop.yarn.api.records.NodeReport;
import org.apache.hadoop.yarn.api.records.Resource;
import org.apache.hadoop.yarn.client.api.AMRMClient.ContainerRequest;
import org.apache.hadoop.yarn.client.api.NMClient;
import org.apache.hadoop.yarn.client.api.YarnClient;
import org.apache.hadoop.yarn.client.api.async.AMRMClientAsync;
import org.apache.hadoop.yarn.client.api.async.AMRMClientAsync.CallbackHandler;
import org.apache.hadoop.yarn.conf.YarnConfiguration;
import org.apache.hadoop.yarn.exceptions.YarnException;
import org.apache.hadoop.yarn.util.Records;
import org.slf4j.Logger;
import org.slf4j.LoggerFactory;

import java.io.IOException;
import java.util.Arrays;
import java.util.HashMap;
import java.util.List;
import java.util.Map;
import java.util.concurrent.CountDownLatch;

import javax.annotation.concurrent.NotThreadSafe;

/**
 * Actual owner of Alluxio running on Yarn. The YARN ResourceManager will launch this
 * ApplicationMaster on an allocated container. The ApplicationMaster communicates with the YARN
 * cluster, and handles application execution. It performs operations asynchronously.
 */
@NotThreadSafe
public final class ApplicationMaster implements AMRMClientAsync.CallbackHandler {
  private static final Logger LOG = LoggerFactory.getLogger(Constants.LOGGER_TYPE);

  /**
   * Resources needed by the master and worker containers. Yarn will copy these to the container
   * before running the container's command.
   */
  private static final List<String> LOCAL_RESOURCE_NAMES =
      Lists.newArrayList(YarnUtils.ALLUXIO_TARBALL, YarnUtils.ALLUXIO_SETUP_SCRIPT);

  /* Parameters sent from Client. */
  private final int mMasterCpu;
  private final int mWorkerCpu;
  private final int mMasterMemInMB;
  private final int mWorkerMemInMB;
  private final int mRamdiskMemInMB;
  private final int mNumWorkers;
  private final String mMasterAddress;
  private final int mMaxWorkersPerHost;
  private final String mResourcePath;

  private final YarnConfiguration mYarnConf = new YarnConfiguration();
  /** The count starts at 1, then becomes 0 when the application is done. */
  private final CountDownLatch mApplicationDoneLatch;

  /** Client to talk to Resource Manager. */
  private final AMRMClientAsync<ContainerRequest> mRMClient;
  /** Client to talk to Node Manager. */
  private final NMClient mNMClient;
  /** Client Resource Manager Service. */
  private final YarnClient mYarnClient;
  /** Network address of the container allocated for Alluxio master. */
  private String mMasterContainerNetAddress;

  private volatile ContainerAllocator mContainerAllocator;

  /**
   * A factory which creates an AMRMClientAsync with a heartbeat interval and callback handler.
   */
  public interface AMRMClientAsyncFactory {
    /**
     * @param heartbeatMs the interval at which to send heartbeats to the resource manager
     * @param handler a handler for callbacks from the resource manager
     * @return a client for making requests to the resource manager
     */
    AMRMClientAsync<ContainerRequest> createAMRMClientAsync(int heartbeatMs,
        CallbackHandler handler);
  }

  /**
   * Convenience constructor which uses the default Alluxio configuration.
   *
   * @param numWorkers the number of workers to launch
   * @param masterAddress the address at which to start the Alluxio master
   * @param resourcePath an hdfs path shared by all yarn nodes which can be used to share resources
   */
  public ApplicationMaster(int numWorkers, String masterAddress, String resourcePath) {
    this(numWorkers, masterAddress, resourcePath, YarnClient.createYarnClient(),
        NMClient.createNMClient(), new AMRMClientAsyncFactory() {
          @Override
          public AMRMClientAsync<ContainerRequest> createAMRMClientAsync(int heartbeatMs,
              CallbackHandler handler) {
            return AMRMClientAsync.createAMRMClientAsync(heartbeatMs, handler);
          }
        });
  }

  /**
   * Constructs an {@link ApplicationMaster}.
   *
   * Clients will be initialized and started during the {@link #start()} method.
   *
   * @param numWorkers the number of workers to launch
   * @param masterAddress the address at which to start the Alluxio master
   * @param resourcePath an hdfs path shared by all yarn nodes which can be used to share resources
   * @param yarnClient the client to use for communicating with Yarn
   * @param nMClient the client to use for communicating with the node manager
   * @param amrmFactory a factory for creating an {@link AMRMClientAsync}
   */
  public ApplicationMaster(int numWorkers, String masterAddress, String resourcePath,
<<<<<<< HEAD
      YarnClient yarnClient, NMClient nMClient) {
    mMasterCpu = Configuration.getInt(PropertyKey.INTEGRATION_MASTER_RESOURCE_CPU);
=======
      YarnClient yarnClient, NMClient nMClient, AMRMClientAsyncFactory amrmFactory) {
    mMasterCpu = Configuration.getInt(Constants.INTEGRATION_MASTER_RESOURCE_CPU);
>>>>>>> ada278d1
    mMasterMemInMB =
        (int) (Configuration.getBytes(PropertyKey.INTEGRATION_MASTER_RESOURCE_MEM) / Constants.MB);
    mWorkerCpu = Configuration.getInt(PropertyKey.INTEGRATION_WORKER_RESOURCE_CPU);
    // TODO(binfan): request worker container and ramdisk container separately
    // memory for running worker
    mWorkerMemInMB =
        (int) (Configuration.getBytes(PropertyKey.INTEGRATION_WORKER_RESOURCE_MEM) / Constants.MB);
    // memory for running ramdisk
    mRamdiskMemInMB = (int) (Configuration.getBytes(PropertyKey.WORKER_MEMORY_SIZE) / Constants.MB);
    mMaxWorkersPerHost = Configuration.getInt(PropertyKey.INTEGRATION_YARN_WORKERS_PER_HOST_MAX);
    mNumWorkers = numWorkers;
    mMasterAddress = masterAddress;
    mResourcePath = resourcePath;
    mApplicationDoneLatch = new CountDownLatch(1);
    mYarnClient = yarnClient;
    mNMClient = nMClient;
    // Heartbeat to the resource manager every 500ms.
    mRMClient = amrmFactory.createAMRMClientAsync(500, this);
  }

  /**
   * @param args Command line arguments to launch application master
   */
  public static void main(String[] args) {
    Options options = new Options();
    options.addOption("num_workers", true, "Number of Alluxio workers to launch. Default 1");
    options.addOption("master_address", true, "(Required) Address to run Alluxio master");
    options.addOption("resource_path", true,
        "(Required) HDFS path containing the Application Master");

    try {
      LOG.info("Starting Application Master with args {}", Arrays.toString(args));

      CommandLine cliParser = new GnuParser().parse(options, args);
      int numWorkers = Integer.parseInt(cliParser.getOptionValue("num_workers", "1"));
      String masterAddress = cliParser.getOptionValue("master_address");
      String resourcePath = cliParser.getOptionValue("resource_path");

      ApplicationMaster applicationMaster =
          new ApplicationMaster(numWorkers, masterAddress, resourcePath);
      applicationMaster.start();
      applicationMaster.requestAndLaunchContainers();
      applicationMaster.waitForShutdown();
      applicationMaster.stop();
    } catch (Exception e) {
      LOG.error("Error running Application Master", e);
      System.exit(1);
    }
  }

  @Override
  public void onContainersAllocated(List<Container> containers) {
    for (Container container : containers) {
      mContainerAllocator.allocateContainer(container);
    }
  }

  @Override
  public void onContainersCompleted(List<ContainerStatus> statuses) {
    for (ContainerStatus status : statuses) {
      // Releasing worker containers because we already have workers on their host will generate a
      // callback to this method, so we use debug instead of error.
      if (status.getExitStatus() == ContainerExitStatus.ABORTED) {
        LOG.debug("Aborted container {}", status.getContainerId());
      } else {
        LOG.error("Container {} completed with exit status {}", status.getContainerId(),
            status.getExitStatus());
      }
    }
  }

  @Override
  public void onNodesUpdated(List<NodeReport> updated) {}

  @Override
  public void onShutdownRequest() {
    mApplicationDoneLatch.countDown();
  }

  @Override
  public void onError(Throwable t) {
    LOG.error("Error reported by resource manager", t);
  }

  @Override
  public float getProgress() {
    return 0;
  }

  /**
   * Starts the application master.
   *
   * @throws IOException if registering the application master fails due to an IO error
   * @throws YarnException if registering the application master fails due to an internal Yarn error
   */
  public void start() throws IOException, YarnException {
    mNMClient.init(mYarnConf);
    mNMClient.start();

    mRMClient.init(mYarnConf);
    mRMClient.start();

    mYarnClient.init(mYarnConf);
    mYarnClient.start();

    // Register with ResourceManager
    String hostname = NetworkAddressUtils.getLocalHostName();
    mRMClient.registerApplicationMaster(hostname, 0 /* port */, "" /* tracking url */);
    LOG.info("ApplicationMaster registered");
  }

  /**
   * Submits requests for containers until the master and all workers are launched.
   *
   * @throws Exception if an error occurs while requesting or launching containers
   */
  public void requestAndLaunchContainers() throws Exception {
    Resource masterResource = Records.newRecord(Resource.class);
    masterResource.setMemory(mMasterMemInMB);
    masterResource.setVirtualCores(mMasterCpu);
    mContainerAllocator = new ContainerAllocator("master", 1, 1, masterResource, mYarnClient,
        mRMClient, mMasterAddress);
    List<Container> masterContainers = mContainerAllocator.allocateContainers();
    launchMasterContainer(Iterables.getOnlyElement(masterContainers));

    Resource workerResource = Records.newRecord(Resource.class);
    workerResource.setMemory(mWorkerMemInMB + mRamdiskMemInMB);
    workerResource.setVirtualCores(mWorkerCpu);
    mContainerAllocator = new ContainerAllocator("worker", mNumWorkers, mMaxWorkersPerHost,
        workerResource, mYarnClient, mRMClient);
    List<Container> workerContainers = mContainerAllocator.allocateContainers();
    for (Container container : workerContainers) {
      launchWorkerContainer(container);
    }
    LOG.info("Master and workers are launched");
  }

  /**
   * @throws InterruptedException if interrupted while awaiting shutdown
   */
  public void waitForShutdown() throws InterruptedException {
    mApplicationDoneLatch.await();
  }

  /**
   * Shuts down the application master, unregistering it from Yarn and stopping its clients.
   */
  public void stop() {
    try {
      mRMClient.unregisterApplicationMaster(FinalApplicationStatus.SUCCEEDED, "", "");
    } catch (YarnException e) {
      LOG.error("Failed to unregister application", e);
    } catch (IOException e) {
      LOG.error("Failed to unregister application", e);
    }
    mRMClient.stop();
    // TODO(andrew): Think about whether we should stop mNMClient here
    mYarnClient.stop();
  }

  private void launchMasterContainer(Container container) {
    String command = YarnUtils.buildCommand(YarnContainerType.ALLUXIO_MASTER);
    try {
      ContainerLaunchContext ctx = Records.newRecord(ContainerLaunchContext.class);
      ctx.setCommands(Lists.newArrayList(command));
      ctx.setLocalResources(setupLocalResources(mResourcePath));
      ctx.setEnvironment(setupMasterEnvironment());

      LOG.info("Launching container {} for Alluxio master on {} with master command: {}",
          container.getId(), container.getNodeHttpAddress(), command);
      mNMClient.startContainer(container, ctx);
      String containerUri = container.getNodeHttpAddress(); // in the form of 1.2.3.4:8042
      mMasterContainerNetAddress = containerUri.split(":")[0];
      LOG.info("Master address: {}", mMasterContainerNetAddress);
      return;
    } catch (Exception e) {
      LOG.error("Error launching container {}", container.getId(), e);
    }
  }

  private void launchWorkerContainer(Container container) {
    String command = YarnUtils.buildCommand(YarnContainerType.ALLUXIO_WORKER);

    ContainerLaunchContext ctx = Records.newRecord(ContainerLaunchContext.class);
    ctx.setCommands(Lists.newArrayList(command));
    ctx.setLocalResources(setupLocalResources(mResourcePath));
    ctx.setEnvironment(setupWorkerEnvironment(mMasterContainerNetAddress, mRamdiskMemInMB));

    try {
      LOG.info("Launching container {} for Alluxio worker on {} with worker command: {}",
          container.getId(), container.getNodeHttpAddress(), command);
      mNMClient.startContainer(container, ctx);
    } catch (Exception e) {
      LOG.error("Error launching container {}", container.getId(), e);
    }
  }

  private static Map<String, LocalResource> setupLocalResources(String resourcePath) {
    try {
      Map<String, LocalResource> localResources = new HashMap<String, LocalResource>();
      for (String resourceName : LOCAL_RESOURCE_NAMES) {
        localResources.put(resourceName, YarnUtils.createLocalResourceOfFile(
            new YarnConfiguration(), PathUtils.concatPath(resourcePath, resourceName)));
      }
      return localResources;
    } catch (IOException e) {
      throw new RuntimeException("Cannot find resource", e);
    }
  }

  private static Map<String, String> setupMasterEnvironment() {
    return setupCommonEnvironment();
  }

  private static Map<String, String> setupWorkerEnvironment(String masterContainerNetAddress,
      int ramdiskMemInMB) {
    Map<String, String> env = setupCommonEnvironment();
    env.put("ALLUXIO_MASTER_HOSTNAME", masterContainerNetAddress);
    env.put("ALLUXIO_WORKER_MEMORY_SIZE",
        FormatUtils.getSizeFromBytes((long) ramdiskMemInMB * Constants.MB));
    return env;
  }

  private static Map<String, String> setupCommonEnvironment() {
    // Setup the environment needed for the launch context.
    Map<String, String> env = new HashMap<String, String>();
    env.put("ALLUXIO_HOME", ApplicationConstants.Environment.PWD.$());
    return env;
  }
}<|MERGE_RESOLUTION|>--- conflicted
+++ resolved
@@ -13,11 +13,7 @@
 
 import alluxio.Configuration;
 import alluxio.Constants;
-<<<<<<< HEAD
 import alluxio.PropertyKey;
-import alluxio.exception.ExceptionMessage;
-=======
->>>>>>> ada278d1
 import alluxio.util.FormatUtils;
 import alluxio.util.io.PathUtils;
 import alluxio.util.network.NetworkAddressUtils;
@@ -143,13 +139,8 @@
    * @param amrmFactory a factory for creating an {@link AMRMClientAsync}
    */
   public ApplicationMaster(int numWorkers, String masterAddress, String resourcePath,
-<<<<<<< HEAD
-      YarnClient yarnClient, NMClient nMClient) {
+      YarnClient yarnClient, NMClient nMClient, AMRMClientAsyncFactory amrmFactory) {
     mMasterCpu = Configuration.getInt(PropertyKey.INTEGRATION_MASTER_RESOURCE_CPU);
-=======
-      YarnClient yarnClient, NMClient nMClient, AMRMClientAsyncFactory amrmFactory) {
-    mMasterCpu = Configuration.getInt(Constants.INTEGRATION_MASTER_RESOURCE_CPU);
->>>>>>> ada278d1
     mMasterMemInMB =
         (int) (Configuration.getBytes(PropertyKey.INTEGRATION_MASTER_RESOURCE_MEM) / Constants.MB);
     mWorkerCpu = Configuration.getInt(PropertyKey.INTEGRATION_WORKER_RESOURCE_CPU);
