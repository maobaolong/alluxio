/*
 * Licensed to the University of California, Berkeley under one or more contributor license
 * agreements. See the NOTICE file distributed with this work for additional information regarding
 * copyright ownership. The ASF licenses this file to You under the Apache License, Version 2.0 (the
 * "License"); you may not use this file except in compliance with the License. You may obtain a
 * copy of the License at
 *
 * http://www.apache.org/licenses/LICENSE-2.0
 *
 * Unless required by applicable law or agreed to in writing, software distributed under the License
 * is distributed on an "AS IS" BASIS, WITHOUT WARRANTIES OR CONDITIONS OF ANY KIND, either express
 * or implied. See the License for the specific language governing permissions and limitations under
 * the License.
 */

package alluxio.master;

import java.io.File;
import java.io.IOException;
import java.lang.reflect.Field;
import java.util.ArrayList;
import java.util.List;
import java.util.Random;

import javax.annotation.concurrent.NotThreadSafe;

import org.slf4j.Logger;
import org.slf4j.LoggerFactory;

import com.google.common.base.Joiner;

import alluxio.Constants;
import alluxio.client.file.FileSystem;
import alluxio.Configuration;
import alluxio.exception.ConnectionFailedException;
import alluxio.master.block.BlockMaster;
import alluxio.master.block.BlockMasterPrivateAccess;
import alluxio.security.LoginUser;
import alluxio.underfs.UnderFileSystemCluster;
import alluxio.util.CommonUtils;
import alluxio.util.UnderFileSystemUtils;
import alluxio.util.io.PathUtils;
import alluxio.util.network.NetworkAddressUtils;
import alluxio.worker.AlluxioWorker;
import alluxio.worker.WorkerIdRegistry;

/**
 * Local Alluxio cluster.
 */
@NotThreadSafe
public abstract class AbstractLocalAlluxioCluster {
  protected static final Logger LOG = LoggerFactory.getLogger(Constants.LOGGER_TYPE);

  private static final long CLUSTER_READY_POLL_INTERVAL_MS = 10;
  private static final long CLUSTER_READY_TIMEOUT_MS = 60000;
  private static final String ELLIPSIS = "…";
  private static final Random RANDOM_GENERATOR = new Random();

  protected long mWorkerCapacityBytes;
  protected int mUserBlockSize;

  protected Configuration mMasterConf;
  protected Configuration mWorkerConf;

  protected AlluxioWorker mWorker;
  protected UnderFileSystemCluster mUfsCluster;

  protected String mHome;
  protected String mHostname;

  protected Thread mWorkerThread;

  /**
   * @param workerCapacityBytes the capacity of the worker in bytes
   * @param userBlockSize the block size for a user
   */
  public AbstractLocalAlluxioCluster(long workerCapacityBytes, int userBlockSize) {
    mWorkerCapacityBytes = workerCapacityBytes;
    mUserBlockSize = userBlockSize;
  }

  /**
   * Starts both a master and a worker using the default test configurations.
   *
   * @throws IOException if an I/O error occurs
   * @throws ConnectionFailedException if network connection failed
   */
  public void start() throws IOException, ConnectionFailedException  {
    start(newTestConf());
  }

  /**
   * Starts both master and a worker using the configurations in test conf respectively.
   *
   * @param conf the configuration for Alluxio
   * @throws IOException if an I/O error occurs
   * @throws ConnectionFailedException if network connection failed
   */
  public void start(Configuration conf) throws IOException, ConnectionFailedException {
    // Disable hdfs client caching to avoid file system close() affecting other clients
    System.setProperty("fs.hdfs.impl.disable.cache", "true");

    setupTest(conf);

    startMaster(conf);

    waitForMasterReady();

    startWorker(conf);

    waitForWorkerReady();
  }

  /**
   * Waits for the master to be ready.
   *
   * Specifically, waits for it to be possible to connect to the master's rpc and web ports.
   */
  private void waitForMasterReady() {
    long startTime = System.currentTimeMillis();
    String actionMessage = "waiting for master to serve web";
    LOG.info(actionMessage + ELLIPSIS);
    // The port should be set properly after the server has started
    while (!NetworkAddressUtils.isServing(getMaster().getWebBindHost(),
        getMaster().getWebLocalPort()) || mMasterConf.getInt(Constants.MASTER_WEB_PORT) == 0) {
      waitAndCheckTimeout(startTime, actionMessage);
    }
    actionMessage = "waiting for master to serve rpc";
    LOG.info(actionMessage + ELLIPSIS);
    // The port should be set properly after the server has started
    while (!NetworkAddressUtils.isServing(getMaster().getRPCBindHost(),
        getMaster().getRPCLocalPort()) || mMasterConf.getInt(Constants.MASTER_RPC_PORT) == 0) {
      waitAndCheckTimeout(startTime, actionMessage);
    }
  }

  /**
   * Waits for the worker to be ready.
   *
   * Specifically, waits for the worker to register with the master and for it to be possible to
   * connect to the worker's data, rpc, and web ports.
   */
  private void waitForWorkerReady() {
    long startTime = System.currentTimeMillis();
    String actionMessage = "waiting for worker to register with master";
    LOG.info(actionMessage + ELLIPSIS);
    while (!workerRegistered()) {
      waitAndCheckTimeout(startTime, actionMessage);
    }
    actionMessage = "waiting for worker to serve web";
    LOG.info(actionMessage + ELLIPSIS);
    // The port should be set properly after the server has started
    while (!NetworkAddressUtils.isServing(mWorker.getWebBindHost(), mWorker.getWebLocalPort())
        || mWorkerConf.getInt(Constants.WORKER_WEB_PORT) == 0) {
      waitAndCheckTimeout(startTime, actionMessage);
    }
    actionMessage = "waiting for worker to serve data";
    LOG.info(actionMessage + ELLIPSIS);
    // The port should be set properly after the server has started
    while (!NetworkAddressUtils.isServing(mWorker.getDataBindHost(), mWorker.getDataLocalPort())
        || mWorkerConf.getInt(Constants.WORKER_DATA_PORT) == 0) {
      waitAndCheckTimeout(startTime, actionMessage);
    }
    actionMessage = "waiting for worker to serve rpc";
    LOG.info(actionMessage + ELLIPSIS);
    // The port should be set properly after the server has started
    while (!NetworkAddressUtils.isServing(mWorker.getRPCBindHost(), mWorker.getRPCLocalPort())
        || mWorkerConf.getInt(Constants.WORKER_RPC_PORT) == 0) {
      waitAndCheckTimeout(startTime, actionMessage);
    }
  }

  /**
   * Checks whether the time since startTime has exceeded the maximum timeout, then sleeps for
   * {@link #CLUSTER_READY_POLL_INTERVAL_MS}ms
   *
   * @param startTime the time to compare against the current time to check for timeout
   * @param actionMessage a message describing the action being waited for; this message is included
   *        in the error message reported if timeout occurs
   */
  private void waitAndCheckTimeout(long startTime, String actionMessage) {
    if (System.currentTimeMillis() - startTime > CLUSTER_READY_TIMEOUT_MS) {
      throw new RuntimeException("Failed to start cluster. Timed out " + actionMessage);
    }
    CommonUtils.sleepMs(CLUSTER_READY_POLL_INTERVAL_MS);
  }

  /**
   * @return whether the worker has registered with the master
   */
  private boolean workerRegistered() {
    long workerId = WorkerIdRegistry.getWorkerId();
    if (workerId == WorkerIdRegistry.INVALID_WORKER_ID) {
      return false;
    }
    BlockMaster blockMaster = PrivateAccess.getBlockMaster(getMaster().getInternalMaster());
    return BlockMasterPrivateAccess.isWorkerRegistered(blockMaster, workerId);
  }

  /**
   * Configures and starts a master.
   *
   * @param conf configuration of this test
   * @throws IOException when the operation fails
   */
  protected abstract void startMaster(Configuration conf) throws IOException;

  /**
   * Configures and starts a worker.
   *
   * @param conf configuration of this test
   * @throws IOException if an I/O error occurs
   * @throws ConnectionFailedException if network connection failed
   */
  protected abstract void startWorker(Configuration conf) throws IOException,
      ConnectionFailedException;

  /**
   * Sets up corresponding directories for tests.
   *
   * @param conf configuration of this test
   * @throws IOException when creating or deleting dirs failed
   */
  protected void setupTest(Configuration conf) throws IOException {
<<<<<<< HEAD
    String tachyonHome = conf.get(Constants.HOME);
=======
    String alluxioHome = conf.get(Constants.TACHYON_HOME);
>>>>>>> 75f22704
    // Deletes the alluxio home dir for this test from ufs to avoid permission problems
    UnderFileSystemUtils.deleteDir(alluxioHome, conf);

    // Creates ufs dir. This must be called before starting UFS with UnderFileSystemCluster.get().
    UnderFileSystemUtils.mkdirIfNotExists(conf.get(Constants.UNDERFS_ADDRESS), conf);

    // Creates storage dirs for worker
    int numLevel = conf.getInt(Constants.WORKER_TIERED_STORE_LEVELS);
    for (int level = 0; level < numLevel; level ++) {
      String tierLevelDirPath =
          String.format(Constants.WORKER_TIERED_STORE_LEVEL_DIRS_PATH_FORMAT, level);
      String[] dirPaths = conf.get(tierLevelDirPath).split(",");
      for (String dirPath : dirPaths) {
        UnderFileSystemUtils.mkdirIfNotExists(dirPath, conf);
      }
    }

    // Starts the UFS for integration tests. If this is for HDFS profiles, it starts miniDFSCluster
    // (see also {@link alluxio.LocalMiniDFSCluster} and sets up the folder like
    // "hdfs://xxx:xxx/alluxio*".
    mUfsCluster = UnderFileSystemCluster.get(mHome, conf);

    // Sets the journal folder
    String journalFolder =
        mUfsCluster.getUnderFilesystemAddress() + "/journal" + RANDOM_GENERATOR.nextLong();
    conf.set(Constants.MASTER_JOURNAL_FOLDER, journalFolder);

    // Formats the journal
    UnderFileSystemUtils.mkdirIfNotExists(journalFolder, conf);
    for (String masterServiceName : AlluxioMaster.getServiceNames()) {
      UnderFileSystemUtils.mkdirIfNotExists(PathUtils.concatPath(journalFolder, masterServiceName),
          conf);
    }
    UnderFileSystemUtils
        .touch(PathUtils.concatPath(journalFolder, "_format_" + System.currentTimeMillis()), conf);

    // If we are using the LocalMiniDFSCluster or S3UnderStorageCluster or OSSUnderStorageCluster,
    // we need to update the UNDERFS_ADDRESS to point to the cluster's current address.
    // This must happen after UFS is started with UnderFileSystemCluster.get().
    // TODO(andrew): Move logic to the alluxio-tests module so that we can use instanceof here
    // instead of comparing classnames.
    if (mUfsCluster.getClass().getSimpleName().equals("LocalMiniDFSCluster")
        || mUfsCluster.getClass().getSimpleName().equals("S3UnderStorageCluster")
        || mUfsCluster.getClass().getSimpleName().equals("OSSUnderStorageCluster")) {
      String ufsAddress = mUfsCluster.getUnderFilesystemAddress() + mHome;
      conf.set(Constants.UNDERFS_ADDRESS, ufsAddress);
    }
  }

  /**
   * Stops both the alluxio and underfs service threads.
   *
   * @throws Exception when the operation fails
   */
  public void stop() throws Exception {
    stopTFS();
    stopUFS();

    resetContext();
    resetLoginUser();
  }

  /**
   * Stops the alluxio filesystem's service thread only.
   *
   * @throws Exception when the operation fails
   */
  public abstract void stopTFS() throws Exception;

  /**
   * Cleans up the underfs cluster test folder only.
   *
   * @throws Exception when the operation fails
   */
  protected void stopUFS() throws Exception {
    LOG.info("stop under storage system");
    if (mUfsCluster != null) {
      mUfsCluster.cleanup();
    }
  }

  /**
   * Resets the {@link LoginUser}. This is called when the cluster is stopped.
   *
   * @throws Exception when the operation fails
   */
  private void resetLoginUser() throws Exception {
    // Use reflection to reset the private static member sLoginUser in LoginUser.
    Field field = LoginUser.class.getDeclaredField("sLoginUser");
    field.setAccessible(true);
    field.set(null, null);
  }

  /**
   * Creates a default {@link Configuration} for testing.
   *
   * @return a test configuration
   * @throws IOException when the operation fails
   */
  public Configuration newTestConf() throws IOException {
    Configuration testConf = new Configuration();
    setAlluxioHome();
    setHostname();

    testConf.set(Constants.IN_TEST_MODE, "true");
<<<<<<< HEAD
    testConf.set(Constants.HOME, mTachyonHome);
=======
    testConf.set(Constants.TACHYON_HOME, mHome);
>>>>>>> 75f22704
    testConf.set(Constants.USER_BLOCK_SIZE_BYTES_DEFAULT, Integer.toString(mUserBlockSize));
    testConf.set(Constants.USER_BLOCK_REMOTE_READ_BUFFER_SIZE_BYTES, Integer.toString(64));
    testConf.set(Constants.MASTER_HOSTNAME, mHostname);
    testConf.set(Constants.MASTER_RPC_PORT, Integer.toString(0));
    testConf.set(Constants.MASTER_WEB_PORT, Integer.toString(0));
    testConf.set(Constants.MASTER_TTL_CHECKER_INTERVAL_MS, Integer.toString(1000));
    testConf.set(Constants.MASTER_WORKER_THREADS_MIN, "1");
    testConf.set(Constants.MASTER_WORKER_THREADS_MAX, "100");

    testConf.set(Constants.MASTER_BIND_HOST, mHostname);
    testConf.set(Constants.MASTER_WEB_BIND_HOST, mHostname);

    // If tests fail to connect they should fail early rather than using the default ridiculously
    // high retries
    testConf.set(Constants.MASTER_RETRY_COUNT, "3");

    // Since tests are always running on a single host keep the resolution timeout low as otherwise
    // people running with strange network configurations will see very slow tests
    testConf.set(Constants.NETWORK_HOST_RESOLUTION_TIMEOUT_MS, "250");

    testConf.set(Constants.WEB_THREAD_COUNT, "1");
    testConf.set(Constants.WEB_RESOURCES,
        PathUtils.concatPath(System.getProperty("user.dir"), "../core/server/src/main/webapp"));

    // default write type becomes MUST_CACHE, set this value to CACHE_THROUGH for tests.
    // default alluxio storage is STORE, and under storage is SYNC_PERSIST for tests.
    // TODO(binfan): eliminate this setting after updating integration tests
    testConf.set(Constants.USER_FILE_WRITE_TYPE_DEFAULT, "CACHE_THROUGH");

    testConf.set(Constants.WORKER_RPC_PORT, Integer.toString(0));
    testConf.set(Constants.WORKER_DATA_PORT, Integer.toString(0));
    testConf.set(Constants.WORKER_WEB_PORT, Integer.toString(0));
    testConf.set(Constants.WORKER_DATA_FOLDER, "/datastore");
    testConf.set(Constants.WORKER_MEMORY_SIZE, Long.toString(mWorkerCapacityBytes));
    testConf.set(Constants.WORKER_BLOCK_HEARTBEAT_INTERVAL_MS, Integer.toString(15));
    testConf.set(Constants.WORKER_WORKER_BLOCK_THREADS_MIN, Integer.toString(1));
    testConf.set(Constants.WORKER_WORKER_BLOCK_THREADS_MAX, Integer.toString(2048));
    testConf.set(Constants.WORKER_NETWORK_NETTY_WORKER_THREADS, Integer.toString(2));

    testConf.set(Constants.WORKER_BIND_HOST, mHostname);
    testConf.set(Constants.WORKER_DATA_BIND_HOST, mHostname);
    testConf.set(Constants.WORKER_WEB_BIND_HOST, mHostname);

    // Performs an immediate shutdown of data server. Graceful shutdown is unnecessary and slow
    testConf.set(Constants.WORKER_NETWORK_NETTY_SHUTDOWN_QUIET_PERIOD, Integer.toString(0));
    testConf.set(Constants.WORKER_NETWORK_NETTY_SHUTDOWN_TIMEOUT, Integer.toString(0));

    // Sets up the tiered store
    String ramdiskPath = PathUtils.concatPath(mHome, "ramdisk");
    testConf.set(String.format(Constants.WORKER_TIERED_STORE_LEVEL_ALIAS_FORMAT, 0), "MEM");
    testConf.set(String.format(Constants.WORKER_TIERED_STORE_LEVEL_DIRS_PATH_FORMAT, 0),
        ramdiskPath);
    testConf.set(String.format(Constants.WORKER_TIERED_STORE_LEVEL_DIRS_QUOTA_FORMAT, 0),
        Long.toString(mWorkerCapacityBytes));

    int numLevel = testConf.getInt(Constants.WORKER_TIERED_STORE_LEVELS);
    for (int level = 1; level < numLevel; level ++) {
      String tierLevelDirPath =
          String.format(Constants.WORKER_TIERED_STORE_LEVEL_DIRS_PATH_FORMAT, level);
      String[] dirPaths = testConf.get(tierLevelDirPath).split(",");
      List<String> newPaths = new ArrayList<String>();
      for (String dirPath : dirPaths) {
        String newPath = mHome + dirPath;
        newPaths.add(newPath);
      }
      testConf.set(String.format(Constants.WORKER_TIERED_STORE_LEVEL_DIRS_PATH_FORMAT, level),
              Joiner.on(',').join(newPaths));
    }
    return testConf;
  }

  /**
   * Runs a worker.
   *
   * @throws IOException if an I/O error occurs
   * @throws ConnectionFailedException if network connection failed
   */
  protected void runWorker() throws IOException, ConnectionFailedException {
    mWorker = new AlluxioWorker();

    Runnable runWorker = new Runnable() {
      @Override
      public void run() {
        try {
          mWorker.start();

        } catch (Exception e) {
          throw new RuntimeException(e + " \n Start Worker Error \n" + e.getMessage(), e);
        }
      }
    };
    mWorkerThread = new Thread(runWorker);
    mWorkerThread.start();
  }

  /**
   * Returns a {@link FileSystem} client.
   *
   * @return a {@link FileSystem} client
   * @throws IOException when the operation fails
   */
  public abstract FileSystem getClient() throws IOException;

  /**
   * Gets the master which should be listening for RPC and Web requests.
   */
  protected abstract LocalAlluxioMaster getMaster();

  /**
   * @return the master's {@link Configuration}
   */
  public Configuration getMasterConf() {
    return mMasterConf;
  }

  /**
   * Resets contexts. This is called when the cluster is stopped.
   */
  protected void resetContext() {}

  /**
   * Sets hostname.
   */
  protected void setHostname() {
    mHostname = NetworkAddressUtils.getLocalHostName(100);
  }

  /**
   * Sets alluxio home.
   *
   * @throws IOException when the operation fails
   */
  protected void setAlluxioHome() throws IOException {
    mHome =
        File.createTempFile("Alluxio", "U" + System.currentTimeMillis()).getAbsolutePath();
  }

}<|MERGE_RESOLUTION|>--- conflicted
+++ resolved
@@ -222,11 +222,8 @@
    * @throws IOException when creating or deleting dirs failed
    */
   protected void setupTest(Configuration conf) throws IOException {
-<<<<<<< HEAD
-    String tachyonHome = conf.get(Constants.HOME);
-=======
-    String alluxioHome = conf.get(Constants.TACHYON_HOME);
->>>>>>> 75f22704
+    String alluxioHome = conf.get(Constants.HOME);
+
     // Deletes the alluxio home dir for this test from ufs to avoid permission problems
     UnderFileSystemUtils.deleteDir(alluxioHome, conf);
 
@@ -332,11 +329,7 @@
     setHostname();
 
     testConf.set(Constants.IN_TEST_MODE, "true");
-<<<<<<< HEAD
-    testConf.set(Constants.HOME, mTachyonHome);
-=======
-    testConf.set(Constants.TACHYON_HOME, mHome);
->>>>>>> 75f22704
+    testConf.set(Constants.HOME, mHome);
     testConf.set(Constants.USER_BLOCK_SIZE_BYTES_DEFAULT, Integer.toString(mUserBlockSize));
     testConf.set(Constants.USER_BLOCK_REMOTE_READ_BUFFER_SIZE_BYTES, Integer.toString(64));
     testConf.set(Constants.MASTER_HOSTNAME, mHostname);
