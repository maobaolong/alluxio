/*
 * Licensed to the University of California, Berkeley under one or more contributor license
 * agreements. See the NOTICE file distributed with this work for additional information regarding
 * copyright ownership. The ASF licenses this file to You under the Apache License, Version 2.0 (the
 * "License"); you may not use this file except in compliance with the License. You may obtain a
 * copy of the License at
 *
 * http://www.apache.org/licenses/LICENSE-2.0
 *
 * Unless required by applicable law or agreed to in writing, software distributed under the License
 * is distributed on an "AS IS" BASIS, WITHOUT WARRANTIES OR CONDITIONS OF ANY KIND, either express
 * or implied. See the License for the specific language governing permissions and limitations under
 * the License.
 */

package tachyon.master;

import java.io.IOException;
import java.net.InetSocketAddress;
import java.util.concurrent.ExecutorService;
import java.util.concurrent.Executors;

import org.apache.thrift.protocol.TBinaryProtocol;
import org.apache.thrift.server.TServer;
import org.apache.thrift.server.TThreadPoolServer;
import org.apache.thrift.transport.TFramedTransport;
import org.apache.thrift.transport.TServerSocket;
import org.apache.thrift.transport.TTransportException;
import org.slf4j.Logger;
import org.slf4j.LoggerFactory;

import com.google.common.base.Preconditions;
import com.google.common.base.Throwables;

import tachyon.Constants;
import tachyon.LeaderSelectorClient;
import tachyon.TachyonURI;
import tachyon.Version;
import tachyon.conf.TachyonConf;
import tachyon.metrics.MetricsSystem;
import tachyon.thrift.MasterService;
import tachyon.underfs.UnderFileSystem;
import tachyon.util.CommonUtils;
import tachyon.util.network.NetworkAddressUtils;
import tachyon.util.network.NetworkAddressUtils.ServiceType;
import tachyon.util.ThreadFactoryUtils;
import tachyon.web.MasterUIWebServer;
import tachyon.web.UIWebServer;

/**
 * Entry point for the Master program.
 */
public class TachyonMaster {
  private static final Logger LOG = LoggerFactory.getLogger(Constants.LOGGER_TYPE);

  public static void main(String[] args) {
    if (args.length != 0) {
      LOG.info("java -cp target/tachyon-" + Version.VERSION + "-jar-with-dependencies.jar "
          + "tachyon.Master");
      System.exit(-1);
    }

    try {
      TachyonMaster master = new TachyonMaster(new TachyonConf());
      master.start();
    } catch (Exception e) {
      LOG.error("Uncaught exception terminating Master", e);
      System.exit(-1);
    }
  }

  private boolean mIsStarted;
  private MasterInfo mMasterInfo;
  private InetSocketAddress mMasterAddress;
  private UIWebServer mWebServer;
  private TServerSocket mServerTServerSocket;
  private TServer mMasterServiceServer;
  private MasterServiceHandler mMasterServiceHandler;
  private MetricsSystem mMasterMetricsSystem;
  private Journal mJournal;
  private EditLogProcessor mEditLogProcessor;

  private int mMaxWorkerThreads;
  private int mMinWorkerThreads;
  private boolean mZookeeperMode = false;
  private final ExecutorService mExecutorService = Executors.newFixedThreadPool(2,
      ThreadFactoryUtils.build("heartbeat-master-%d", true));

  private LeaderSelectorClient mLeaderSelectorClient = null;

  /** metadata port (RPC local port) */
  private final int mPort;

  private final TachyonConf mTachyonConf;

  public TachyonMaster(TachyonConf tachyonConf) {
    mTachyonConf = tachyonConf;
    mZookeeperMode = mTachyonConf.getBoolean(Constants.USE_ZOOKEEPER);

    mIsStarted = false;
<<<<<<< HEAD
    mWebPort = webPort;
    mMinWorkerThreads = mTachyonConf.getInt(Constants.MASTER_MIN_WORKER_THREADS);
    mMaxWorkerThreads = mTachyonConf.getInt(Constants.MASTER_MAX_WORKER_THREADS);
=======
    mMinWorkerThreads =
        mTachyonConf.getInt(Constants.MASTER_MIN_WORKER_THREADS, Runtime.getRuntime()
            .availableProcessors());

    mMaxWorkerThreads =
        mTachyonConf.getInt(Constants.MASTER_MAX_WORKER_THREADS);
>>>>>>> 8135a0e2
    Preconditions.checkArgument(mMaxWorkerThreads >= mMinWorkerThreads,
        Constants.MASTER_MAX_WORKER_THREADS + " can not be less than "
            + Constants.MASTER_MIN_WORKER_THREADS);

    try {
      // Extract the port from the generated socket.
      // When running tests, it is fine to use port '0' so the system will figure out what port to
      // use (any random free port).
      // In a production or any real deployment setup, port '0' should not be used as it will make
      // deployment more complicated.
      mServerTServerSocket =
          new TServerSocket(
              NetworkAddressUtils.getBindAddress(ServiceType.MASTER_RPC, mTachyonConf));
      mPort = NetworkAddressUtils.getThriftPort(mServerTServerSocket);
      // reset master port
      mTachyonConf.set(Constants.MASTER_PORT, Integer.toString(mPort));

      String journalFolder =
          mTachyonConf.get(Constants.MASTER_JOURNAL_FOLDER);
      String formatFilePrefix =
          mTachyonConf.get(Constants.MASTER_FORMAT_FILE_PREFIX);
      UnderFileSystem ufs = UnderFileSystem.get(journalFolder, mTachyonConf);
      if (ufs.providesStorage()) {
        Preconditions.checkState(isFormatted(journalFolder, formatFilePrefix),
            "Tachyon was not formatted! The journal folder is " + journalFolder);
      }
      mMasterAddress = NetworkAddressUtils.getConnectAddress(ServiceType.MASTER_RPC, mTachyonConf);
      mJournal = new Journal(journalFolder, "image.data", "log.data", mTachyonConf);
      mMasterInfo = new MasterInfo(mMasterAddress, mJournal, mExecutorService, mTachyonConf);

      mMasterMetricsSystem = new MetricsSystem("master", mTachyonConf);

      if (mZookeeperMode) {
        // InetSocketAddress.toString causes test issues, so build the string by hand
        String zkName =
            NetworkAddressUtils.getConnectHost(ServiceType.MASTER_RPC, mTachyonConf) + ":"
                + mMasterAddress.getPort();
        String zkAddress = mTachyonConf.get(Constants.ZOOKEEPER_ADDRESS);
        String zkElectionPath = mTachyonConf.get(Constants.ZOOKEEPER_ELECTION_PATH);
        String zkLeaderPath = mTachyonConf.get(Constants.ZOOKEEPER_LEADER_PATH);
        mLeaderSelectorClient =
            new LeaderSelectorClient(zkAddress, zkElectionPath, zkLeaderPath, zkName);
        mEditLogProcessor =
            new EditLogProcessor(mJournal, journalFolder, mMasterInfo, mTachyonConf);
        // TODO move this to executor service when the shared thread patch goes in
        Thread logProcessor = new Thread(mEditLogProcessor);
        logProcessor.start();
      }
    } catch (Exception e) {
      LOG.error(e.getMessage(), e);
      throw Throwables.propagate(e);
    }
  }

  /**
   * Get MasterInfo instance for Unit Test
   *
   * @return MasterInfo of the Master
   */
  MasterInfo getMasterInfo() {
    return mMasterInfo;
  }

  /**
   * Gets the underlying {@link tachyon.conf.TachyonConf} instance for the Worker.
   *
   * @return TachyonConf of the Master
   */
  public TachyonConf getTachyonConf() {
    return mTachyonConf;
  }

  /**
   * Get the actual bind hostname on RPC service (used by unit test only).
   */
  public String getRPCBindHost() {
    return NetworkAddressUtils.getThriftSocket(mServerTServerSocket).getLocalSocketAddress()
        .toString();
  }

  /**
   * Get the actual port that the RPC service is listening on (used by unit test only)
   */
  public int getRPCLocalPort() {
    return mPort;
  }

  /**
   * Get the actual bind hostname on web service (used by unit test only).
   */
  public String getWebBindHost() {
    return mWebServer.getBindHost();
  }

  /**
   * Get the actual port that the web service is listening on (used by unit test only)
   */
  public int getWebLocalPort() {
    return mWebServer.getLocalPort();
  }

  private boolean isFormatted(String folder, String path) throws IOException {
    if (!folder.endsWith(TachyonURI.SEPARATOR)) {
      folder += TachyonURI.SEPARATOR;
    }
    UnderFileSystem ufs = UnderFileSystem.get(folder, mTachyonConf);
    String[] files = ufs.list(folder);
    if (files == null) {
      return false;
    }
    for (String file : files) {
      if (file.startsWith(path)) {
        return true;
      }
    }
    return false;
  }

  /**
   * Get whether the system is the leader in zookeeper mode, for unit test only.
   *
   * @return true if the system is the leader under zookeeper mode, false otherwise.
   */
  boolean isStarted() {
    return mIsStarted;
  }

  /**
   * Get whether the system is in zookeeper mode, for unit test only.
   *
   * @return true if the master is under zookeeper mode, false otherwise.
   */
  boolean isZookeeperMode() {
    return mZookeeperMode;
  }

  private void connectToUFS() throws IOException {
    String ufsAddress =
        mTachyonConf.get(Constants.UNDERFS_ADDRESS);
    UnderFileSystem ufs = UnderFileSystem.get(ufsAddress, mTachyonConf);
    ufs.connectFromMaster(mTachyonConf,
        NetworkAddressUtils.getConnectHost(ServiceType.MASTER_RPC, mTachyonConf));
  }

  private void setup() throws IOException, TTransportException {
    connectToUFS();
    if (mZookeeperMode) {
      mEditLogProcessor.stop();
    }
    mMasterInfo.init();

    mWebServer =
        new MasterUIWebServer(ServiceType.MASTER_WEB, NetworkAddressUtils.getBindAddress(
            ServiceType.MASTER_WEB, mTachyonConf), mMasterInfo, mTachyonConf);

    mMasterServiceHandler = new MasterServiceHandler(mMasterInfo);
    MasterService.Processor<MasterServiceHandler> masterServiceProcessor =
        new MasterService.Processor<MasterServiceHandler>(mMasterServiceHandler);

    mMasterServiceServer =
        new TThreadPoolServer(new TThreadPoolServer.Args(mServerTServerSocket)
            .maxWorkerThreads(mMaxWorkerThreads).minWorkerThreads(mMinWorkerThreads)
            .processor(masterServiceProcessor).transportFactory(new TFramedTransport.Factory())
            .protocolFactory(new TBinaryProtocol.Factory(true, true)));

    mIsStarted = true;
  }

  /**
   * Start a Tachyon master server.
   */
  public void start() {
    if (mZookeeperMode) {
      try {
        mLeaderSelectorClient.start();
      } catch (IOException e) {
        LOG.error(e.getMessage(), e);
        throw Throwables.propagate(e);
      }

      Thread currentThread = Thread.currentThread();
      mLeaderSelectorClient.setCurrentMasterThread(currentThread);
      boolean running = false;
      while (true) {
        if (mLeaderSelectorClient.isLeader()) {
          if (!running) {
            running = true;
            try {
              setup();
            } catch (IOException e) {
              LOG.error(e.getMessage(), e);
              throw Throwables.propagate(e);
            } catch (TTransportException e) {
              LOG.error(e.getMessage(), e);
              throw Throwables.propagate(e);
            }
            mMasterMetricsSystem.registerSource(mMasterInfo.getMasterSource());
            mMasterMetricsSystem.start();
            mWebServer.addHandler(mMasterMetricsSystem.getServletHandler());
            mWebServer.startWebServer();
            LOG.info("The master (leader) server started @ " + mMasterAddress);
            mMasterServiceServer.serve();
            LOG.info("The master (previous leader) server ended @ " + mMasterAddress);
            mJournal.close();
          }
        } else {
          if (running) {
            mMasterServiceServer.stop();
            running = false;
          }
        }

        CommonUtils.sleepMs(LOG, 100);
      }
    } else {
      try {
        setup();
      } catch (IOException e) {
        LOG.error(e.getMessage(), e);
        throw Throwables.propagate(e);
      } catch (TTransportException e) {
        LOG.error(e.getMessage(), e);
        throw Throwables.propagate(e);
      }

      mMasterMetricsSystem.registerSource(mMasterInfo.getMasterSource());
      mMasterMetricsSystem.start();
      mWebServer.addHandler(mMasterMetricsSystem.getServletHandler());
      mWebServer.startWebServer();
      LOG.info("Tachyon Master version " + Version.VERSION + " started @ " + mMasterAddress);
      mMasterServiceServer.serve();
      LOG.info("Tachyon Master version " + Version.VERSION + " ended @ " + mMasterAddress);
    }
  }

  /*
   * Stop a Tachyon master server.
   */
  public void stop() throws Exception {
    if (mIsStarted) {
      mWebServer.shutdownWebServer();
      mMasterInfo.stop();
      mJournal.close();
      mMasterMetricsSystem.stop();
      mMasterServiceServer.stop();
      mServerTServerSocket.close();
      mExecutorService.shutdown();
      mIsStarted = false;
    }
    if (mZookeeperMode) {
      if (mLeaderSelectorClient != null) {
        mLeaderSelectorClient.close();
      }
      if (mEditLogProcessor != null) {
        mEditLogProcessor.stop();
      }
    }
  }
}<|MERGE_RESOLUTION|>--- conflicted
+++ resolved
@@ -98,18 +98,10 @@
     mZookeeperMode = mTachyonConf.getBoolean(Constants.USE_ZOOKEEPER);
 
     mIsStarted = false;
-<<<<<<< HEAD
     mWebPort = webPort;
     mMinWorkerThreads = mTachyonConf.getInt(Constants.MASTER_MIN_WORKER_THREADS);
     mMaxWorkerThreads = mTachyonConf.getInt(Constants.MASTER_MAX_WORKER_THREADS);
-=======
-    mMinWorkerThreads =
-        mTachyonConf.getInt(Constants.MASTER_MIN_WORKER_THREADS, Runtime.getRuntime()
-            .availableProcessors());
-
-    mMaxWorkerThreads =
-        mTachyonConf.getInt(Constants.MASTER_MAX_WORKER_THREADS);
->>>>>>> 8135a0e2
+
     Preconditions.checkArgument(mMaxWorkerThreads >= mMinWorkerThreads,
         Constants.MASTER_MAX_WORKER_THREADS + " can not be less than "
             + Constants.MASTER_MIN_WORKER_THREADS);
