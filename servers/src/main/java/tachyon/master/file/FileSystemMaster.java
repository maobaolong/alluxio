--- conflicted
+++ resolved
@@ -44,11 +44,11 @@
 import tachyon.exception.BlockInfoException;
 import tachyon.exception.DirectoryNotEmptyException;
 import tachyon.exception.ExceptionMessage;
+import tachyon.exception.FileAlreadyCompletedException;
 import tachyon.exception.FileAlreadyExistsException;
 import tachyon.exception.FileDoesNotExistException;
-import tachyon.exception.FileAlreadyCompletedException;
+import tachyon.exception.InvalidFileSizeException;
 import tachyon.exception.InvalidPathException;
-import tachyon.exception.InvalidFileSizeException;
 import tachyon.exception.PreconditionMessage;
 import tachyon.heartbeat.HeartbeatContext;
 import tachyon.heartbeat.HeartbeatExecutor;
@@ -57,20 +57,6 @@
 import tachyon.master.MasterContext;
 import tachyon.master.block.BlockId;
 import tachyon.master.block.BlockMaster;
-<<<<<<< HEAD
-=======
-import tachyon.master.file.journal.AddMountPointEntry;
-import tachyon.master.file.journal.CompleteFileEntry;
-import tachyon.master.file.journal.DeleteFileEntry;
-import tachyon.master.file.journal.DeleteMountPointEntry;
-import tachyon.master.file.journal.InodeDirectoryIdGeneratorEntry;
-import tachyon.master.file.journal.InodeEntry;
-import tachyon.master.file.journal.InodeLastModificationTimeEntry;
-import tachyon.master.file.journal.PersistDirectoryEntry;
-import tachyon.master.file.journal.ReinitializeFileEntry;
-import tachyon.master.file.journal.RenameEntry;
-import tachyon.master.file.journal.SetStateEntry;
->>>>>>> 3abc8a52
 import tachyon.master.file.meta.Inode;
 import tachyon.master.file.meta.InodeDirectory;
 import tachyon.master.file.meta.InodeDirectoryIdGenerator;
@@ -96,7 +82,6 @@
 import tachyon.proto.JournalEntryProtos.InodeLastModificationTimeEntry;
 import tachyon.proto.JournalEntryProtos.JournalEntry;
 import tachyon.proto.JournalEntryProtos.PersistDirectoryEntry;
-import tachyon.proto.JournalEntryProtos.PersistFileEntry;
 import tachyon.proto.JournalEntryProtos.ReinitializeFileEntry;
 import tachyon.proto.JournalEntryProtos.RenameEntry;
 import tachyon.proto.JournalEntryProtos.SetStateEntry;
@@ -196,14 +181,7 @@
       }  catch (FileAlreadyCompletedException e) {
         throw new RuntimeException(e);
       }
-<<<<<<< HEAD
-    } else if (innerEntry instanceof PersistFileEntry) {
-      persistFileFromEntry((PersistFileEntry) innerEntry);
     } else if (innerEntry instanceof SetStateEntry) {
-=======
-
-    } else if (entry instanceof SetStateEntry) {
->>>>>>> 3abc8a52
       try {
         setStateFromEntry((SetStateEntry) innerEntry);
       } catch (FileDoesNotExistException e) {
@@ -270,87 +248,6 @@
   }
 
   /**
-<<<<<<< HEAD
-   * Persists a file in UFS.
-   *
-   * @param fileId the file id
-   * @param length the length of the file
-   * @return true on success
-   * @throws SuspectedFileSizeException
-   * @throws BlockInfoException
-   * @throws FileDoesNotExistException
-   */
-  public boolean persistFile(long fileId, long length)
-      throws SuspectedFileSizeException, BlockInfoException, FileDoesNotExistException {
-    synchronized (mInodeTree) {
-      long opTimeMs = System.currentTimeMillis();
-      if (persistFileInternal(fileId, length, opTimeMs)) {
-        PersistFileEntry persistFile = PersistFileEntry.newBuilder().setId(fileId).setLength(length)
-            .setOpTimeMs(opTimeMs).build();
-        writeJournalEntry(JournalEntry.newBuilder().setPersistFile(persistFile).build());
-        flushJournal();
-      }
-    }
-    return true;
-  }
-
-  /**
-   * Internal implementation of persisting a file to ufs.
-   *
-   * @return true if the operation should be written to the journal
-   */
-  boolean persistFileInternal(long fileId, long length, long opTimeMs)
-      throws SuspectedFileSizeException, FileDoesNotExistException {
-
-    Inode inode = mInodeTree.getInodeById(fileId);
-    if (inode.isDirectory()) {
-      throw new FileDoesNotExistException(ExceptionMessage.FILEID_MUST_BE_FILE.getMessage(fileId));
-    }
-
-    InodeFile file = (InodeFile) inode;
-    boolean needLog = false;
-
-    if (file.isCompleted()) {
-      if (file.getLength() != length) {
-        throw new SuspectedFileSizeException(
-            fileId + ". Original Size: " + file.getLength() + ". New Size: " + length);
-      }
-    } else {
-      file.setLength(length);
-      // Commit all the file blocks (without locations) so the metadata for the block exists.
-      long currLength = length;
-      for (long blockId : file.getBlockIds()) {
-        long blockSize = Math.min(currLength, file.getBlockSizeBytes());
-        mBlockMaster.commitBlockInUFS(blockId, blockSize);
-        currLength -= blockSize;
-      }
-
-      needLog = true;
-    }
-
-    if (!file.isPersisted()) {
-      file.setPersisted(true);
-      needLog = true;
-    }
-    file.setLastModificationTimeMs(opTimeMs);
-    file.setCompleted(length);
-    MasterContext.getMasterSource().incFilesCheckpointed();
-    return needLog;
-  }
-
-  private void persistFileFromEntry(PersistFileEntry entry) {
-    try {
-      persistFileInternal(entry.getId(), entry.getLength(), entry.getOpTimeMs());
-    } catch (FileDoesNotExistException fdnee) {
-      throw new RuntimeException(fdnee);
-    } catch (SuspectedFileSizeException sfse) {
-      throw new RuntimeException(sfse);
-    }
-  }
-
-  /**
-=======
->>>>>>> 3abc8a52
    * Whether the filesystem contains a directory with the id. Called by internal masters.
    *
    * @param id id of the directory
@@ -493,21 +390,15 @@
         }
       }
 
-<<<<<<< HEAD
-      completeFileInternal(fileInode.getBlockIds(), fileId, fileLength, false, opTimeMs);
-      CompleteFileEntry completeFileEntry =
-          CompleteFileEntry.newBuilder().addAllBlockIds(fileInode.getBlockIds()).setId(fileId)
-              .setLength(fileLength).setOpTimeMs(opTimeMs).build();
-      writeJournalEntry(JournalEntry.newBuilder().setCompleteFile(completeFileEntry).build());
-=======
       // If the file is persisted, its length is determined by UFS. Otherwise, its length is
       // determined by its memory footprint.
       long length = fileInode.isPersisted() ? options.getUfsLength() : inMemoryLength;
 
       completeFileInternal(fileInode.getBlockIds(), fileId, length, opTimeMs);
-      writeJournalEntry(
-          new CompleteFileEntry(fileInode.getBlockIds(), fileId, length, opTimeMs));
->>>>>>> 3abc8a52
+      CompleteFileEntry completeFileEntry =
+          CompleteFileEntry.newBuilder().addAllBlockIds(fileInode.getBlockIds()).setId(fileId)
+              .setLength(length).setOpTimeMs(opTimeMs).build();
+      writeJournalEntry(JournalEntry.newBuilder().setCompleteFile(completeFileEntry).build());
       flushJournal();
     }
   }
@@ -533,13 +424,9 @@
   }
 
   private void completeFileFromEntry(CompleteFileEntry entry) throws InvalidPathException,
-      InvalidFileSizeException, FileAlreadyCompletedException {
+ InvalidFileSizeException, FileAlreadyCompletedException {
     try {
-<<<<<<< HEAD
-      completeFileInternal(entry.getBlockIdsList(), entry.getId(), entry.getLength(), true,
-=======
-      completeFileInternal(entry.getBlockIds(), entry.getId(), entry.getLength(),
->>>>>>> 3abc8a52
+      completeFileInternal(entry.getBlockIdsList(), entry.getId(), entry.getLength(),
           entry.getOpTimeMs());
     } catch (FileDoesNotExistException fdnee) {
       throw new RuntimeException(fdnee);
@@ -1366,12 +1253,6 @@
         long ufsBlockSizeByte = ufs.getBlockSizeByte(ufsPath.toString());
         long ufsLength = ufs.getFileSize(ufsPath.toString());
         // Metadata loaded from UFS has no TTL set.
-<<<<<<< HEAD
-        CreateOptions options = new CreateOptions.Builder(MasterContext.getConf())
-            .setBlockSizeBytes(ufsBlockSizeByte).setRecursive(recursive).setPersisted(true).build();
-        long fileId = create(path, options);
-        persistFile(fileId, fileSizeByte);
-=======
         CreateOptions createOptions =
             new CreateOptions.Builder(MasterContext.getConf()).setBlockSizeBytes(ufsBlockSizeByte)
                 .setRecursive(recursive).setPersisted(true).build();
@@ -1380,7 +1261,6 @@
             new CompleteFileOptions.Builder(MasterContext.getConf()).setUfsLength(ufsLength)
                 .build();
         completeFile(fileId, completeOptions);
->>>>>>> 3abc8a52
         return fileId;
       } else {
         MkdirOptions options = new MkdirOptions.Builder(MasterContext.getConf())
