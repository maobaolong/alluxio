/*
 * The Alluxio Open Foundation licenses this work under the Apache License, version 2.0
 * (the "License"). You may not use this work except in compliance with the License, which is
 * available at www.apache.org/licenses/LICENSE-2.0
 *
 * This software is distributed on an "AS IS" basis, WITHOUT WARRANTIES OR CONDITIONS OF ANY KIND,
 * either express or implied, as more fully set forth in the License.
 *
 * See the NOTICE file distributed with this work for information regarding copyright ownership.
 */

package alluxio.cli.fs.command;

import alluxio.AlluxioURI;
import alluxio.annotation.PublicApi;
import alluxio.cli.CommandUtils;
import alluxio.cli.fs.FileSystemShellUtils;
import alluxio.client.file.FileSystemContext;
import alluxio.exception.AlluxioException;
import alluxio.exception.status.InvalidArgumentException;

import org.apache.commons.cli.CommandLine;
import org.apache.commons.cli.Option;
import org.apache.commons.cli.Options;
import org.apache.commons.lang3.StringUtils;

import java.io.BufferedReader;
import java.io.FileReader;
import java.io.IOException;
import java.util.Set;
import java.util.HashSet;

import javax.annotation.concurrent.ThreadSafe;

/**
 * Loads a file or directory in Alluxio space, makes it resident in memory.
 */
@ThreadSafe
@PublicApi
public final class DistributedLoadCommand extends AbstractDistributedJobCommand {
  private static final int DEFAULT_REPLICATION = 1;
  private static final String LOCALITY_PREFIX = "LOCALITY_ID:";
  private static final Option REPLICATION_OPTION =
      Option.builder()
          .longOpt("replication")
          .required(false)
          .hasArg(true)
          .numberOfArgs(1)
          .type(Number.class)
          .argName("replicas")
          .desc("Number of block replicas of each loaded file, default: " + DEFAULT_REPLICATION)
          .build();
  private static final Option ACTIVE_JOB_COUNT_OPTION =
      Option.builder()
          .longOpt("active-jobs")
          .required(false)
          .hasArg(true)
          .numberOfArgs(1)
          .type(Number.class)
          .argName("active job count")
          .desc("Number of active jobs that can run at the same time. Later jobs must wait. "
              + "The default upper limit is "
              + AbstractDistributedJobCommand.DEFAULT_ACTIVE_JOBS)
          .build();
  private static final Option INDEX_FILE =
      Option.builder()
          .longOpt("index")
          .required(false)
          .hasArg(true)
          .numberOfArgs(0)
          .type(String.class)
          .argName("index file")
          .desc("Name of the index file that lists all files to be loaded")
          .build();
  private static final Option HOSTS_OPTION =
      Option.builder()
          .longOpt("hosts")
          .required(false)
          .hasArg(true)
          .numberOfArgs(1)
          .argName("hosts")
          .desc("A list of worker hosts separated by comma,"
              + "if a host starts with " + LOCALITY_PREFIX + ", treated as locality id")
          .build();
  private static final Option HOST_FILE_OPTION =
      Option.builder()
          .longOpt("host-file")
          .required(false)
          .hasArg(true)
          .numberOfArgs(1)
          .argName("host-file")
          .desc("Host File contains worker hosts, every line has a worker host,"
              + "if a host starts with " + LOCALITY_PREFIX + ", treated as locality id")
          .build();

  /**
   * Constructs a new instance to load a file or directory in Alluxio space.
   *
   * @param fsContext the filesystem of Alluxio
   */
  public DistributedLoadCommand(FileSystemContext fsContext) {
    super(fsContext);
  }

  @Override
  public String getCommandName() {
    return "distributedLoad";
  }

  @Override
  public Options getOptions() {
    return new Options().addOption(REPLICATION_OPTION).addOption(ACTIVE_JOB_COUNT_OPTION)
        .addOption(INDEX_FILE)
        .addOption(HOSTS_OPTION)
        .addOption(HOST_FILE_OPTION);
  }

  @Override
  public void validateArgs(CommandLine cl) throws InvalidArgumentException {
    CommandUtils.checkNumOfArgsEquals(this, cl, 1);
  }

  @Override
  public String getUsage() {
    return "distributedLoad [--replication <num>] [--active-jobs <num>] [--index] "
        + "[--hosts <host1,host2,...,hostn>] [--host-file <hostFilePath>] <path>";
  }

  @Override
  public String getDescription() {
    return "Loads a file or all files in a directory into Alluxio space.";
  }

  @Override
  public int run(CommandLine cl) throws AlluxioException, IOException {
    mActiveJobs = FileSystemShellUtils.getIntArg(cl, ACTIVE_JOB_COUNT_OPTION,
        AbstractDistributedJobCommand.DEFAULT_ACTIVE_JOBS);
    System.out.format("Allow up to %s active jobs%n", mActiveJobs);

    String[] args = cl.getArgs();
    int replication = FileSystemShellUtils.getIntArg(cl, REPLICATION_OPTION, DEFAULT_REPLICATION);
    Set<String> workerSet = new HashSet<>();
    Set<String> localityIds = new HashSet<>();
    if (cl.hasOption(HOST_FILE_OPTION.getLongOpt())) {
      String hostFile = cl.getOptionValue(HOST_FILE_OPTION.getLongOpt()).trim();
      try (BufferedReader reader = new BufferedReader(new FileReader(hostFile))) {
        for (String worker; (worker = reader.readLine()) != null; ) {
          normalizeWorkrHost(workerSet, localityIds, worker);
        }
      }
    } else if (cl.hasOption(HOSTS_OPTION.getLongOpt())) {
      String argOption = cl.getOptionValue(HOSTS_OPTION.getLongOpt()).trim();
      for (String worker: StringUtils.split(argOption, ",")) {
        normalizeWorkrHost(workerSet, localityIds, worker);
      }
    }

    if (!cl.hasOption(INDEX_FILE.getLongOpt())) {
      AlluxioURI path = new AlluxioURI(args[0]);
<<<<<<< HEAD
      distributedLoad(path, replication, workerSet, localityIds);
=======
      DistributedLoadUtils.distributedLoad(this, path, replication, workerSet);
>>>>>>> 9d1efa3b
    } else {
      try (BufferedReader reader = new BufferedReader(new FileReader(args[0]))) {
        for (String filename; (filename = reader.readLine()) != null; ) {
          AlluxioURI path = new AlluxioURI(filename);
<<<<<<< HEAD
          distributedLoad(path, replication, workerSet, localityIds);
=======
          DistributedLoadUtils.distributedLoad(this, path, replication, workerSet);
>>>>>>> 9d1efa3b
        }
      }
    }
    return 0;
  }

  private void normalizeWorkrHost(Set<String> workerSet,
      Set<String> localityIds, String host) {
    host = host.trim().toUpperCase();
    if (host.startsWith(LOCALITY_PREFIX)) {
      localityIds.add(host.substring(LOCALITY_PREFIX.length()).trim());
    } else if (!host.isEmpty()) {
      workerSet.add(host);
    }
  }

  @Override
  public void close() throws IOException {
    mClient.close();
  }
<<<<<<< HEAD

  /**
   * Creates a new job to load a file in Alluxio space, makes it resident in memory.
   *
   * @param filePath The {@link AlluxioURI} path to load into Alluxio memory
   * @param replication The replication of file to load into Alluxio memory
   * @param workerSet The worker set for executing the task of new job
   * @param localityIds The locality identify set
   */
  private LoadJobAttempt newJob(AlluxioURI filePath, int replication, Set<String> workerSet,
      Set<String> localityIds) {
    LoadJobAttempt jobAttempt = new LoadJobAttempt(mClient,
        new LoadConfig(filePath.getPath(), replication, workerSet, localityIds),
        new CountingRetry(3));

    jobAttempt.run();

    return jobAttempt;
  }

  /**
   * Add one job.
   */
  private void addJob(URIStatus status, int replication, Set<String> workerSet,
      Set<String> localityIds) {
    AlluxioURI filePath = new AlluxioURI(status.getPath());
    if (status.getInAlluxioPercentage() == 100) {
      // The file has already been fully loaded into Alluxio.
      System.out.println(filePath + " is already fully loaded in Alluxio");
      return;
    }
    if (mSubmittedJobAttempts.size() >= mActiveJobs) {
      // Wait one job to complete.
      waitJob();
    }
    System.out.println(filePath + " loading");
    mSubmittedJobAttempts.add(newJob(filePath, replication, workerSet, localityIds));
  }

  /**
   * Distributed loads a file or directory in Alluxio space, makes it resident in memory.
   *
   * @param filePath The {@link AlluxioURI} path to load into Alluxio memory
   * @param replication The replication of file to load into Alluxio memory
   */
  private void distributedLoad(AlluxioURI filePath, int replication, Set<String> workerSet,
      Set<String> localityIds)
      throws AlluxioException, IOException {
    load(filePath, replication, workerSet, localityIds);
    // Wait remaining jobs to complete.
    drain();
  }

  /**
   * Loads a file or directory in Alluxio space, makes it resident in memory.
   *
   * @param filePath The {@link AlluxioURI} path to load into Alluxio memory
   * @throws AlluxioException when Alluxio exception occurs
   * @throws IOException      when non-Alluxio exception occurs
   */
  private void load(AlluxioURI filePath, int replication, Set<String> workerSet,
      Set<String> localityIds)
      throws IOException, AlluxioException {
    ListStatusPOptions options = ListStatusPOptions.newBuilder().setRecursive(true).build();
    mFileSystem.iterateStatus(filePath, options, uriStatus -> {
      if (!uriStatus.isFolder()) {
        addJob(uriStatus, replication, workerSet, localityIds);
      }
    });
  }

  private class LoadJobAttempt extends JobAttempt {
    private LoadConfig mJobConfig;

    LoadJobAttempt(JobMasterClient client, LoadConfig jobConfig, RetryPolicy retryPolicy) {
      super(client, retryPolicy);
      mJobConfig = jobConfig;
    }

    @Override
    protected JobConfig getJobConfig() {
      return mJobConfig;
    }

    @Override
    protected void logFailedAttempt(JobInfo jobInfo) {
      System.out.println(String.format("Attempt %d to load %s failed because: %s",
          mRetryPolicy.getAttemptCount(), mJobConfig.getFilePath(),
          jobInfo.getErrorMessage()));
    }

    @Override
    protected void logFailed() {
      System.out.println(String.format("Failed to complete loading %s after %d retries.",
          mJobConfig.getFilePath(), mRetryPolicy.getAttemptCount()));
    }

    @Override
    protected void logCompleted() {
      System.out.println(String.format("Successfully loaded path %s after %d attempts",
          mJobConfig.getFilePath(), mRetryPolicy.getAttemptCount()));
    }
  }
=======
>>>>>>> 9d1efa3b
}<|MERGE_RESOLUTION|>--- conflicted
+++ resolved
@@ -157,20 +157,12 @@
 
     if (!cl.hasOption(INDEX_FILE.getLongOpt())) {
       AlluxioURI path = new AlluxioURI(args[0]);
-<<<<<<< HEAD
-      distributedLoad(path, replication, workerSet, localityIds);
-=======
-      DistributedLoadUtils.distributedLoad(this, path, replication, workerSet);
->>>>>>> 9d1efa3b
+      DistributedLoadUtils.distributedLoad(this, path, replication, workerSet, localityIds);
     } else {
       try (BufferedReader reader = new BufferedReader(new FileReader(args[0]))) {
         for (String filename; (filename = reader.readLine()) != null; ) {
           AlluxioURI path = new AlluxioURI(filename);
-<<<<<<< HEAD
-          distributedLoad(path, replication, workerSet, localityIds);
-=======
-          DistributedLoadUtils.distributedLoad(this, path, replication, workerSet);
->>>>>>> 9d1efa3b
+          DistributedLoadUtils.distributedLoad(this, path, replication, workerSet, localityIds);
         }
       }
     }
@@ -191,110 +183,4 @@
   public void close() throws IOException {
     mClient.close();
   }
-<<<<<<< HEAD
-
-  /**
-   * Creates a new job to load a file in Alluxio space, makes it resident in memory.
-   *
-   * @param filePath The {@link AlluxioURI} path to load into Alluxio memory
-   * @param replication The replication of file to load into Alluxio memory
-   * @param workerSet The worker set for executing the task of new job
-   * @param localityIds The locality identify set
-   */
-  private LoadJobAttempt newJob(AlluxioURI filePath, int replication, Set<String> workerSet,
-      Set<String> localityIds) {
-    LoadJobAttempt jobAttempt = new LoadJobAttempt(mClient,
-        new LoadConfig(filePath.getPath(), replication, workerSet, localityIds),
-        new CountingRetry(3));
-
-    jobAttempt.run();
-
-    return jobAttempt;
-  }
-
-  /**
-   * Add one job.
-   */
-  private void addJob(URIStatus status, int replication, Set<String> workerSet,
-      Set<String> localityIds) {
-    AlluxioURI filePath = new AlluxioURI(status.getPath());
-    if (status.getInAlluxioPercentage() == 100) {
-      // The file has already been fully loaded into Alluxio.
-      System.out.println(filePath + " is already fully loaded in Alluxio");
-      return;
-    }
-    if (mSubmittedJobAttempts.size() >= mActiveJobs) {
-      // Wait one job to complete.
-      waitJob();
-    }
-    System.out.println(filePath + " loading");
-    mSubmittedJobAttempts.add(newJob(filePath, replication, workerSet, localityIds));
-  }
-
-  /**
-   * Distributed loads a file or directory in Alluxio space, makes it resident in memory.
-   *
-   * @param filePath The {@link AlluxioURI} path to load into Alluxio memory
-   * @param replication The replication of file to load into Alluxio memory
-   */
-  private void distributedLoad(AlluxioURI filePath, int replication, Set<String> workerSet,
-      Set<String> localityIds)
-      throws AlluxioException, IOException {
-    load(filePath, replication, workerSet, localityIds);
-    // Wait remaining jobs to complete.
-    drain();
-  }
-
-  /**
-   * Loads a file or directory in Alluxio space, makes it resident in memory.
-   *
-   * @param filePath The {@link AlluxioURI} path to load into Alluxio memory
-   * @throws AlluxioException when Alluxio exception occurs
-   * @throws IOException      when non-Alluxio exception occurs
-   */
-  private void load(AlluxioURI filePath, int replication, Set<String> workerSet,
-      Set<String> localityIds)
-      throws IOException, AlluxioException {
-    ListStatusPOptions options = ListStatusPOptions.newBuilder().setRecursive(true).build();
-    mFileSystem.iterateStatus(filePath, options, uriStatus -> {
-      if (!uriStatus.isFolder()) {
-        addJob(uriStatus, replication, workerSet, localityIds);
-      }
-    });
-  }
-
-  private class LoadJobAttempt extends JobAttempt {
-    private LoadConfig mJobConfig;
-
-    LoadJobAttempt(JobMasterClient client, LoadConfig jobConfig, RetryPolicy retryPolicy) {
-      super(client, retryPolicy);
-      mJobConfig = jobConfig;
-    }
-
-    @Override
-    protected JobConfig getJobConfig() {
-      return mJobConfig;
-    }
-
-    @Override
-    protected void logFailedAttempt(JobInfo jobInfo) {
-      System.out.println(String.format("Attempt %d to load %s failed because: %s",
-          mRetryPolicy.getAttemptCount(), mJobConfig.getFilePath(),
-          jobInfo.getErrorMessage()));
-    }
-
-    @Override
-    protected void logFailed() {
-      System.out.println(String.format("Failed to complete loading %s after %d retries.",
-          mJobConfig.getFilePath(), mRetryPolicy.getAttemptCount()));
-    }
-
-    @Override
-    protected void logCompleted() {
-      System.out.println(String.format("Successfully loaded path %s after %d attempts",
-          mJobConfig.getFilePath(), mRetryPolicy.getAttemptCount()));
-    }
-  }
-=======
->>>>>>> 9d1efa3b
 }