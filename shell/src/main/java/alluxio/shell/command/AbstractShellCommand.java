/*
 * The Alluxio Open Foundation licenses this work under the Apache License, version 2.0
 * (the "License"). You may not use this work except in compliance with the License, which is
 * available at www.apache.org/licenses/LICENSE-2.0
 *
 * This software is distributed on an "AS IS" basis, WITHOUT WARRANTIES OR CONDITIONS OF ANY KIND,
 * either express or implied, as more fully set forth in the License.
 *
 * See the NOTICE file distributed with this work for information regarding copyright ownership.
 */

package alluxio.shell.command;

import alluxio.client.file.FileSystem;

import org.apache.commons.cli.CommandLine;
import org.apache.commons.cli.CommandLineParser;
import org.apache.commons.cli.DefaultParser;
import org.apache.commons.cli.Option;
import org.apache.commons.cli.Options;
import org.apache.commons.cli.ParseException;

import javax.annotation.concurrent.ThreadSafe;

/**
 * The base class for all the {@link ShellCommand} classes. It provides a default argument
 * validation method and a place to hold the {@link FileSystem} client.
 */
@ThreadSafe
public abstract class AbstractShellCommand implements ShellCommand {

  protected FileSystem mFileSystem;
  protected static final Option RECURSIVE_OPTION =
      Option.builder("R")
            .required(false)
            .hasArg(false)
            .desc("recursive")
            .build();
  protected static final Option READONLY_OPTION =
      Option.builder("readonly")
          .required(false)
          .hasArg(false)
          .desc("readonly")
          .build();
  protected static final Option MOUNT_SHARED_OPTION =
      Option.builder("shared")
          .required(false)
          .hasArg(false)
          .desc("shared")
          .build();

  // TODO(gpang): Investigate property=value style of cmdline options. They didn't seem to
  // support spaces in values.
  protected static final Option PROPERTY_FILE_OPTION =
      Option.builder("P")
          .required(false)
          .numberOfArgs(1)
          .desc("properties file name")
          .build();
  protected static final Option FORCE_OPTION =
      Option.builder("f")
          .required(false)
          .hasArg(false)
          .desc("force")
          .build();
  protected static final Option LIST_DIR_AS_FILE_OPTION =
      Option.builder("d")
          .required(false)
          .hasArg(false)
          .desc("list directories as plain files")
          .build();
<<<<<<< HEAD
  protected static final Option LIST_PINNED_FILES_OPTION =
          Option.builder("p")
                  .required(false)
                  .hasArg(false)
                  .desc("list all pinned files")
                  .build();
=======
  protected static final Option FIX_INCONSISTENT_FILES =
      Option.builder("r")
          .required(false)
          .hasArg(false)
          .desc("repair inconsistent files")
          .build();

>>>>>>> dbf05577
  protected AbstractShellCommand(FileSystem fs) {
    mFileSystem = fs;
  }

  /**
   * Checks if the arguments are valid.
   *
   * @param args the arguments for the command, excluding the command name and options
   * @return whether the args are valid
   */
  protected boolean validateArgs(String... args) {
    boolean valid = args.length == getNumOfArgs();
    if (!valid) {
      System.out.println(getCommandName() + " takes " + getNumOfArgs() + " arguments, " + " not "
          + args.length + "\n");
    }
    return valid;
  }

  /**
   * Gets the expected number of arguments of the command.
   *
   * @return the number of arguments
   */
  protected abstract int getNumOfArgs();

  /**
   * Gets the supported Options of the command.
   *
   * @return the Options
   */
  protected Options getOptions() {
    return new Options();
  }

  @Override
  public CommandLine parseAndValidateArgs(String... args) {
    Options opts = getOptions();
    CommandLineParser parser = new DefaultParser();
    CommandLine cmd;

    try {
      cmd = parser.parse(opts, args, true /* stopAtNonOption */);
    } catch (ParseException e) {
      // TODO(ifcharming): improve the error message when an unregistered option appears
      System.err.println("Unable to parse input args: " + e.getMessage());
      return null;
    }

    if (!validateArgs(cmd.getArgs())) {
      return null;
    }
    return cmd;
  }
}<|MERGE_RESOLUTION|>--- conflicted
+++ resolved
@@ -69,14 +69,12 @@
           .hasArg(false)
           .desc("list directories as plain files")
           .build();
-<<<<<<< HEAD
   protected static final Option LIST_PINNED_FILES_OPTION =
           Option.builder("p")
                   .required(false)
                   .hasArg(false)
                   .desc("list all pinned files")
                   .build();
-=======
   protected static final Option FIX_INCONSISTENT_FILES =
       Option.builder("r")
           .required(false)
@@ -84,7 +82,6 @@
           .desc("repair inconsistent files")
           .build();
 
->>>>>>> dbf05577
   protected AbstractShellCommand(FileSystem fs) {
     mFileSystem = fs;
   }
